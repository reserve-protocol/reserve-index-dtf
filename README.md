# Reserve Folio

## Overview

Reserve Folio is a protocol for creating and managing portfolios of ERC20-compliant assets entirely onchain. Folios are designed to be used as a single-source of truth for asset allocations, enabling composability of complex, multi-asset portfolios.

To change their composition, Folios support a rebalancing process over a finite period of time during which either the `AUCTION_LAUNCHER` or anyone else can start Dutch Auctions to rebalance the Folio toward the rebalance targets. Each Dutch Auction manifests as an exponential decay between two prices under the assumption that the ideal clearing price (incl slippage) lies in between the price bounds.

The `AUCTION_LAUNCHER` is trusted to be provide additional precision to the rebalance process, either by: (i) modifying the rebalance targets; or (ii) tweaking the auction price curve, within reason. In both cases, the `AUCTION_LAUNCHER` is bound to act within the bounds set by the `REBALANCE_MANAGER`. If an auction is opened permissionlessly instead, the caller has no sway over the rebalance targets or price curve. Rebalances _away_ from the rebalance targets are always disallowed.

`REBALANCE_MANAGER` is expected to be the timelock of the rebalancing governor associated with the Folio.

`AUCTION_LAUNCHER` is expected to be a semi-trusted EOA or multisig; They can open auctions within the bounds set by governance, hopefully adding basket definition and pricing precision. If they are offline the auction can be opened through the permissonless route instead. If the `AUCTION_LAUNCHER` is not just offline but actively evil, at-best they can maximally deviate rebalancing within the governance-granted range, or prevent a Folio from rebalancing entirely by repeatedly closing-out auctions. (TODO follow-up after deciding on whether to keep the "no backpedaling" property during audit, in which case they can also cause double-trading arbitrarily)

There is no limit to how many auctions can be opened during a rebalance, just how many auction lengths fit within the rebalance period.

### Architecture

#### 0. **DAO Contracts**

- **FolioDAOFeeRegistry.sol**: Handles the fees associated with the broader ecosystem DAO that Folios pay into.
- **FolioVersionRegistry.sol**: Keeps track of various versions of `FolioDeployer`, owned by the DAO.

While not included directly, `FolioVersionRegistry` and `FolioDAOFeeRegistry` also depend on an existing `RoleRegistry` instance. This contract must adhere to the [contracts/interfaces/IRoleRegistry.sol](contracts/interfaces/IRoleRegistry.sol) interface.

#### 1. **Folio Contracts**

- **Folio.sol**: The primary contract in the system. Represents a portfolio of ERC20 assets, and contains auction logic that enables it to rebalance its holdings.
- **FolioDeployer.sol**: Manages the deployment of new Folio instances.
- **FolioProxy.sol**: A proxy contract for delegating calls to a Folio implementation that checks upgrades with `FolioVersionRegistry`.

#### 2. **Governance**

- **FolioGovernor.sol**: Canonical governor in the system, time-based.
- **GovernanceDeployer.sol**: Deploys staking tokens and governing systems.

#### 3. **Staking**

- **StakingVault.sol**: A vault contract that holds staked tokens and allows users to earn rewards simultaneously in multiple reward tokens. Central voting token for all types of governance.

### Roles

##### Folio

A Folio has 3 roles:

1. `DEFAULT_ADMIN_ROLE`
   - Expected: Timelock of Slow Folio Governor
<<<<<<< HEAD
   - Can add/remove assets, set fees, configure auction length, and closeout auctions / rebalances
   - Can configure the `AUCTION_APPROVER`/ `AUCTION_LAUNCHER`
=======
   - Can add/remove assets, set fees, configure auction length, set the auction delay, and closeout auctions
   - Can configure the `REBALANCE_MANAGER`/ `AUCTION_LAUNCHER`
>>>>>>> 00820e34
   - Primary owner of the Folio
2. `REBALANCE_MANAGER`
   - Expected: Timelock of Fast Folio Governor
   - Can start rebalances
3. `AUCTION_LAUNCHER`
   - Expected: EOA or multisig
   - Can open and close auctions, optionally altering parameters of the auction within the approved ranges

##### StakingVault

The staking vault has ONLY a single owner:

- Expected: Timelock of Community Governor
- Can add/remove reward tokens, set reward half-life, and set unstaking delay

### Rebalancing

##### Rebalance Lifecycle

<<<<<<< HEAD
1. Auction is approved the `AUCTION_APPROVER`, including an initial price range and a range for the basket ratios
2. Auction is opened, initiating the progression through the predetermined price curve
   a. ...either by the auction launcher (immediately, or soon after)
   b. ...or permissionlessly (after the auction launcher window passes)
=======
1. A rebalance is started by the `REBALANCE_MANAGER`, including initial prices for each asset as well as a range for basket ratios
2. An auction is opened on a token pair, initiating the progression through a predetermined price curve
   a. ...either by the auction launcher (optionally tweaking basket ratios / prices)
   b. ...or permissionlessly (after the restricted period passes)
>>>>>>> 00820e34
3. Bids occur
4. Auction expires

A rebalance can have any number of auctions running in parallel. At anytime any auction can be closed or a new rebalance can be started, closing all running auctions.

##### Rebalance Usage

###### Auction Launcher Window

Rebalances first pass through a restricted period where only the `AUCTION_LAUNCHER` can open auctions. This is to ensure that the `AUCTION_LAUNCHER` always has time to act first. Additionally, there is always >= 120s buffer before an auction can be opened permissionlessly.

###### TTL

Rebalances have a time-to-live (TTL) that controls how long the rebalance can run. Any number of auctions can be opened during this time. Note: an auction can be opened at `ttl - 1` and run beyond the rebalance's TTL.

###### Buy/Sell limits

The `REBALANCE_MANAGER` configures buy and sell limits for the basket ratios, including a spot estimate:

```solidity
struct RebalanceDetails {
  bool inRebalance;
  BasketRange limits; // D27{tok/share}
  Prices prices; // D27{UoA/tok} prices can be in any Unit of Account as long as it's consistent across the rebalance
}

struct BasketRange {
  uint256 spot; // D27{tok/share}
  uint256 low; // D27{tok/share} inclusive
  uint256 high; // D27{tok/share} inclusive
}

struct Prices {
  uint256 low; // D27{UoA/tok}
  uint256 high; // D27{UoA/tok}
}
```

During `openAuction` the `AUCTION_LAUNCHER` can set new spot limits as long as it is within the ranges initially provided by the `REBALANCE_MANAGER`. If the auction is opened permissionlessly, the pre-approved spot estimates will be used instead.

###### Price

For each token supplied to the rebalance, the `REBALANCE_MANAGER` provides a `low` and `high` price estimate. These should be set such that in the vast majority (99.9%+) of scenarios, the asset's price on secondary markets lies within the provided range. If the price of an asset rises above its `high` price, this can result in a loss of value for Folio holders due to the auction price curve on a token pair starting at too-low-a-price.

When an auction is started, the `low` and `high` prices for both assets are used to calculate a `startPrice` and `endPrice` for the auction.

There are 2 ways to price assets, depending on the risk tolerance of the `REBALANCE_MANAGER`:

1. **Priced**

- The `REBALANCE_MANAGER` provides a list of NONZERO prices for each token. No token price can be 0.
- The `AUCTION_LAUNCHER` can always choose to raise the starting price up to 100x from the natural starting price, or raise the ending price arbitrarily (up to the starting price). They cannot lower either price.

2. **Unpriced**

- The `REBALANCE_MANAGER` provides ALL 0 prices for each token. This allows the `AUCTION_LAUNCHER` to set prices freely and prevents auctions from being opened permissionlessly.

Overall the price range for any dutch auction (`startPrice / endPrice`) must be less than `1e9` to prevent precision issues. (TODO limit to 1e4 range per token in startRebalance?)

###### Price Curve

![alt text](auction.png "Auction Curve")

Note: The first block may not have a price of exactly `startPrice` if it does not occur on the `start` timestamp. Similarly, the `endPrice` may not be exactly `endPrice` in the final block if it does not occur on the `end` timestamp.

###### Lot Sizing

Auctions are sized by the difference between current balances and the basket ratios provided by the `limits`.

The auction `sellAmount` represents the single largest quantity of sell token that can be transacted without violating the `limits` of either tokens in the pair.

In general it is possible for the `sellAmount` to either increase or decrease over time, depending on whether the surplus of the sell token or deficit of the buy token is the limiting factor.

1. If the surplus of the sell token is the limiting factor, the `sellAmount` will increase over time.
2. If the deficit of the buy token is the limiting factor, the `sellAmount` will decrease over time.

###### Auction Participation

Anyone can bid in any auction up to and including the `sellAmount` size, as long as the `price` exchange rate is met.

```
/// @return sellAmount {sellTok} The amount of sell token on sale in the auction at a given timestamp
/// @return bidAmount {buyTok} The amount of buy tokens required to bid for the full sell amount
/// @return price D27{buyTok/sellTok} The price at the given timestamp as an 27-decimal fixed point
function getBid(
   uint256 auctionId,
   uint256 timestamp,
   uint256 maxSellAmount
) external view returns (uint256 sellAmount, uint256 bidAmount, uint256 price);
```

### Fee Structure

Folios support 2 types of fees. Both have a DAO portion that work the same underlying way, placing limits on how small the fee can be.

##### `tvlFee`

**Per-unit time fee on AUM**

The DAO takes a cut with a minimum floor of 15 bps. A consequence of this is that the Folio always inflates at least 15 bps annually. If the tvl fee is set to 15 bps, then 100% of this inflation goes towards the DAO.

Max: 10% annualy

##### `mintFee`

**Fee on mints**

The DAO takes a cut with a minimum floor of 15 bps. The DAO always receives at least 15 bps of the value of the mint. If the mint fee is set to 15 bps, then 100% of the mint fee is taken by the DAO.

Max: 5%

#### Fee Floor

The universal 15 bps fee floor can be lowered by the DAO, as well as set (only lower) on a per Folio basis.

### Units

Units are documented with curly brackets (`{}`) throughout the codebase with the additional `D18` or `D27` prefixes being used to denote when additional decimals of precision have been applied, for example in the case of a ratio. Percentages are generally 18-decimal throughout the codebase while exchange rates and prices are 27-decimal.

Units:

- `{tok}` OR `{share}` OR `{reward}`: token balances
- `D27`: 1e27
- `D18`: 1e18
- `D18{1}`: a percentage value with 18 decimals of added precision
- `D27{tok/share}`: a ratio of token quanta to Folio share quanta, with 27 decimals of precision
- `D27{UoA/tok}`: a price in USD per token quanta, with 27 decimals of precision
- `D27{tok1/tok2}`: a ratio of two token balances, with 27 decimals of precision
- `{s}`: seconds

Example:

````

    // {share} = {share} * D18{1} / D18
    uint256 shares = (pendingFeeShares * feeRecipients[i].portion) / D18;

```

### Valid Ranges

Tokens are assumed to be within the following ranges:

|              | Folio | Folio Collateral | StakingVault | StakingVault underlying/rewards |
| ------------ | ----- | ---------------- | ------------ | ------------------------------- |
| **Supply**   | 1e36  | 1e36             | 1e36         | 1e36                            |
| **Decimals** |       | 27               |              | 21                              |

It is the job of governance to ensure the Folio supply does not grow beyond 1e36 supply.

Exchange rates for rebalance limits are permitted to be up to 1e54, and are 27 decimal fixed point numbers.

Prices for individual tokens are permitted to be up to 1e36, and are 27 decimal fixed point numbers.

Prices for auctions are permitted to be up to 1e63, and are 27 decimal fixed point numbers.

### Weird ERC20s

Some ERC20s are NOT supported

| Weirdness                      | Folio | StakingVault |
| ------------------------------ | ----- | ------------ |
| Multiple Entrypoints           | ❌    | ❌           |
| Pausable / Blocklist           | ❌    | ❌           |
| Fee-on-transfer                | ❌    | ❌           |
| ERC777 / Callback              | ❌    | ❌           |
| Downward-rebasing              | ✅    | ❌           |
| Upward-rebasing                | ✅    | ❌           |
| Revert on zero-value transfers | ✅    | ✅           |
| Flash mint                     | ✅    | ✅           |
| Missing return values          | ✅    | ✅           |
| No revert on failure           | ✅    | ✅           |

Note: While the Folio itself is not susceptible to reentrancy, read-only reentrancy on the part of a consuming protocol is still possible. To check for reentrancy, call `stateChangeActive()` and require that both return values are false. The (non-ERC20) Folio mutator calls are all `nonReentrant` and will close async actions as a pre-hook, but for view functions this check is important to perform before relying on any returned data.

### Chain Assumptions

The chain is assumed to have block times under 60s. The `AUCTION_LAUNCHER` has 120s reserved to act first before anyone else can open an auction.

### Governance Guidelines

- If governors plan to remove a token from the basket via `Folio.removeFromBasket()`, users will only have a limited amount of time to redeem before the token becomes inaccessible. Removal should only be used if the reward token has become malicious or otherwise compromised.

### Future Work / Not Implemented Yet

1. **`delegatecall` functionality / way to claim rewards**
   currently there is no way to claim rewards, for example to claim AERO as a result of holding a staked Aerodrome position. An autocompounding layer such as beefy or yearn would be required in order to put this kind of position into a Folio
2. **alternative community governance systems**
   we would like to add alternatives in the future such as (i) NFT-based governance; and (ii) an ERC20 fair launch system

### Development

1. Required Tools:
   - Foundry
   - Node v20+
   - Yarn
2. Install Dependencies: `yarn install`
3. Build: `yarn compile`
4. Testing:
   - Basic Tests: `yarn test`
   - Extreme Tests: `yarn test:extreme`
   - All Tests: `yarn test:all`
5. Deployment:
   - Deployment: `yarn deploy --rpc-url <RPC_URL> --verify --verifier etherscan`
     Set ETHERSCAN_API_KEY env var to the API key for whichever network you're targeting (basescan, etherscan, arbiscan, etc)
```
````<|MERGE_RESOLUTION|>--- conflicted
+++ resolved
@@ -46,13 +46,8 @@
 
 1. `DEFAULT_ADMIN_ROLE`
    - Expected: Timelock of Slow Folio Governor
-<<<<<<< HEAD
-   - Can add/remove assets, set fees, configure auction length, and closeout auctions / rebalances
-   - Can configure the `AUCTION_APPROVER`/ `AUCTION_LAUNCHER`
-=======
    - Can add/remove assets, set fees, configure auction length, set the auction delay, and closeout auctions
    - Can configure the `REBALANCE_MANAGER`/ `AUCTION_LAUNCHER`
->>>>>>> 00820e34
    - Primary owner of the Folio
 2. `REBALANCE_MANAGER`
    - Expected: Timelock of Fast Folio Governor
@@ -72,17 +67,10 @@
 
 ##### Rebalance Lifecycle
 
-<<<<<<< HEAD
-1. Auction is approved the `AUCTION_APPROVER`, including an initial price range and a range for the basket ratios
-2. Auction is opened, initiating the progression through the predetermined price curve
-   a. ...either by the auction launcher (immediately, or soon after)
-   b. ...or permissionlessly (after the auction launcher window passes)
-=======
 1. A rebalance is started by the `REBALANCE_MANAGER`, including initial prices for each asset as well as a range for basket ratios
 2. An auction is opened on a token pair, initiating the progression through a predetermined price curve
    a. ...either by the auction launcher (optionally tweaking basket ratios / prices)
    b. ...or permissionlessly (after the restricted period passes)
->>>>>>> 00820e34
 3. Bids occur
 4. Auction expires
 

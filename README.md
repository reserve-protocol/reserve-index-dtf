--- conflicted
+++ resolved
@@ -138,11 +138,7 @@
 
 Fee on mints
 
-<<<<<<< HEAD
 The DAO takes a cut with a minimum floor of 15 bps. The DAO always receives at least 15 bps of the value of the mint. If the minting fee is set to 15 bps, then 100% of the minting fee is taken by the DAO.
-=======
-The DAO takes a cut with a minimum floor of 5 bps. The DAO always receives at least 5 bps of the value of the mint. If the mint fee is set to 5 bps, then 100% of the mint fee is taken by the DAO.
->>>>>>> c5846b47
 
 ### Units
 

# Reserve Folio

## Overview

Reserve Folio is a protocol for creating and managing portfolios of ERC20-compliant assets entirely onchain. Folios are designed to be used as a single-source of truth for asset allocations, enabling composability of complex, multi-asset portfolios.

Folios support rebalancing trades via Dutch Auction over an exponential decay curve between two prices. Control flow over the trade is shared between two parties, with a `TRADE_PROPOSER` approving trades and a `PRICE_CURATOR` opening them.

`TRADE_PROPOSER` is expected to be the timelock of the fast-moving trade governor associated with the Folio.

`PRICE_CURATOR` is expected to be a semi-trusted EOA or multisig; They can open trades within the bounds set by governance, hopefully adding precision. If they are offline, the trade can be opened permissionlessly after a preset delay. If they are evil, at-best they can prevent a Folio from rebalancing by killing trades, but they cannot access the backing directly.

### Architecture

#### 0. **DAO Contracts**

- **FolioDAOFeeRegistry.sol**: Handles the fees associated with the broader ecosystem DAO that Folios pay into.
- **FolioVersionRegistry.sol**: Keeps track of various versions of `FolioDeployer`, owned by the DAO.

While not included directly, `FolioVersionRegistry` and `FolioDAOFeeRegistry` also depend on an existing `RoleRegistry` instance. This contract must adhere to the [contracts/interfaces/IRoleRegistry.sol](contracts/interfaces/IRoleRegistry.sol) interface.

#### 1. **Folio Contracts**

- **Folio.sol**: The primary contract in the system. Represents a portfolio of ERC20 assets, and contains all trading logic.
- **FolioDeployer.sol**: Manages the deployment of new Folio instances.
- **FolioProxy.sol**: A proxy contract for delegating calls to a Folio implementation that checks upgrades with `FolioVersionRegistry`.

#### 2. **Governance**

- **FolioGovernor.sol**: Canonical governor in the system, time-based.
- **GovernanceDeployer.sol**: Deploys staking tokens and governing systems.

#### 3. **Staking**

- **StakingVault.sol**: A vault contract that holds staked tokens and allows users to earn rewards simultaneously in multiple reward tokens. Central voting token for all types of governance.

### Roles

##### Folio

A Folio has 3 roles:

1. `DEFAULT_ADMIN_ROLE`
   - Expected: Timelock of Slow Folio Governor
   - Can add/remove assets, set fees, configure auction length, and set the trade delay
   - Can configure the `TRADE_PROPOSER`/ `PRICE_CURATOR`
   - Primary owner of the Folio
2. `TRADE_PROPOSER`
   - Expected: Timelock of Fast Folio Governor
   - Can approve trades
3. `PRICE_CURATOR`
   - Expected: EOA or multisig
   - Can open and kill trades

##### StakingVault

The staking vault has ONLY a single owner:

- Expected: Timelock of Community Governor
- Can add/remove reward tokens, set reward half-life, and set unstaking delay

### Trading

##### Trade Lifecycle

1. Trade is approved by governance, including an initial price range
2. Trade is opened, starting a dutch auction
   a. ...either by the price curator (immediately)
   b. ...or permissionlessly (after a delay)
3. Bids occur
4. Auction expires

##### Auction Usage

There are broadly 3 ways to parametrize `[startPrice, endPrice]`, as the `TRADE_PROPOSER`:

1. Can provide `[0, 0]` to _fully_ defer to the price curator for pricing. In this mode the auction CANNOT be opened permissionlessly. Loss can arise either due to the price curator setting `startPrice` too low, or due to precision issues from traversing too large a range.
2. Can provide `[startPrice, 0]` to defer to the price curator for _just_ the `endPrice`. In this mode the auction CANNOT be opened permissionlessly. Loss can arise due solely to precision issues only.
3. Can provide `[startPrice, endPrice]` to defer to the price curator for the `startPrice`. In this mode the auction CAN be opened permissionlessly, after a delay. Loss is minimal.

The `PRICE_CURATOR` can choose to raise `startPrice` within a limit of 100x, and `endPrice` by any amount. They cannot lower either value.

The price range (`startPrice / endPrice`) must be less than `1e9` to prevent precision issues.

##### Auction Dynamics

###### Price Curve

![alt text](auction.png "Auction Curve")

Note: The first block may not have a price of exactly `startPrice`, if it does not occur on the `start` timestamp. Similarly, the `endPrice` may not be exactly `endPrice` in the final block if it does not occur on the `end` timestamp.

###### Lot Sizing

Auction lots are sized by `Trade.sellLimit` and `Trade.buyLimit`. Both correspond to invariants about the auction that should be maintained throughout the auction:

- `sellLimit` is the minimum ratio of sell token to the Folio token
- `buyLimit` is the maximum ratio of buy token to Folio token

The auction `lot()` represents the single largest quantity of sell token that can be transacted under these invariants.

In general it is possible for the `lot` to both increase and decrease over time, depending on whether `sellLimit` or `buyLimit` is the constraining factor.

###### Auction Participation

Anyone can bid in any auction in size up to and including the `lot` size. Use `getBid()` to determine the amount of buy tokens required in any given timestamp.

`Folio.getBid(uint256 tradeId, uint256 timestamp, uint256 sellAmount) external view returns (uint256 bidAmount)`

### Fee Structure

Folios support 2 types of fee

##### `folioFee`

Per-unit time fee on AUM

The DAO takes a cut

##### `mintingFee`

Fee on mints

The DAO takes a cut with a minimum floor of 5 bps. The DAO always receives at least 5 bps of the value of the mint. Note this is NOT 5 bps of the minting fee, that portion is still initially calculated based on the `FolioDAOFeeRegistry`.

### Units

Units are documented with curly brackets (`{}`) throughout the codebase with the additional `D18` or `D27` prefixes being used to denote when additional decimals of precision have been applied, for example in the case of a ratio.

Units:

- `{tok}` OR `{share}` OR `{reward}`: token balances
- `D27`: 1e27
- `D18`: 1e18
- `D18{tok}`: a ratio of two token balances with 18 decimals of added precision
- `D18{1}`: a percentage value with 18 decimals of added precision
- `D18{tok1/tok2}`: a ratio of two token balances with 18 decimals of added precision
- `{s}`: seconds

Example:

```
    // {share} = {share} * D18{1} / D18
    uint256 shares = (pendingFeeShares * feeRecipients[i].portion) / SCALAR;
```

### Valid Ranges

Tokens are assumed to be within the following ranges:

|              | Folio | Folio Collateral | StakingVault | StakingVault underlying/rewards |
| ------------ | ----- | ---------------- | ------------ | ------------------------------- |
| **Supply**   | 1e36  | 1e36             | 1e36         | 1e36                            |
| **Decimals** |       | 27               |              | 21                              |

It is the job of governance to ensure the Folio supply does not grow beyond 1e36 supply.

<<<<<<< HEAD
Exchange rates / prices are permitted to be up to 1e54, and are 27 decimal fixed point numbers instead of 18.
=======
Exchange rates / prices are permitted to be up to 1e54.
>>>>>>> ba58da00

### Weird ERC20s

Some ERC20s are NOT supported

| Weirdness                      | Folio | StakingVault |
| ------------------------------ | ----- | ------------ |
| Multiple Entrypoints           | ❌    | ❌           |
| Pausable / Blocklist           | ❌    | ❌           |
| Fee-on-transfer                | ❌    | ❌           |
| ERC777 / Callback              | ✅    | ❌           |
| Downward-rebasing              | ✅    | ❌           |
| Upward-rebasing                | ✅    | ❌           |
| Revert on zero-value transfers | ✅    | ✅           |
| Flash mint                     | ✅    | ✅           |
| Missing return values          | ✅    | ✅           |
| No revert on failure           | ✅    | ✅           |

Note: While the Folio itself is not susceptible to reentrancy, read-only reentrancy on the part of a consuming protocol is still possible.

### Governance Guidelines

- After governors remove a token from the basket via `Folio.removeFromBasket()`, users have a limited amount of time to claim rewards. Removal should only be used if the reward token has become malicious or otherwise compromised.
-

TODO

### Future Work / Not Implemented Yet

1. **`delegatecall` functionality / way to claim rewards**
   currently there is no way to claim rewards, for example to claim AERO as a result of holding a staked Aerodrome position. An autocompounding layer such as beefy or yearn would be required in order to put this kind of position into a Folio
2. **alternative community governance systems**
   currently only bring-your-own-erc20 governance is supported but we would like to add alternatives in the future such as (i) NFT-based governance; and (ii) an ERC20 fair launch system
3. **price-based rebalancing**
   currently rebalancing is trade-driven, at the quantity level. this requires making projections about how many tokens will be held at the time of execution and what their values will be. in an alternative price-based world, governance provides a target basket in terms of share-by-value and a trusted party provides prices at time of execution to convert this into a concrete set of quantities/quantity-ratios

### Development

1. Required Tools:
   - Foundry
   - Node v20+
   - Yarn
2. Install Dependencies: `yarn install`
3. Build: `yarn compile`
4. Testing:
   - Basic Tests: `yarn test`
   - Extreme Tests: `yarn test:extreme`
   - All Tests: `yarn test:all`<|MERGE_RESOLUTION|>--- conflicted
+++ resolved
@@ -155,11 +155,7 @@
 
 It is the job of governance to ensure the Folio supply does not grow beyond 1e36 supply.
 
-<<<<<<< HEAD
 Exchange rates / prices are permitted to be up to 1e54, and are 27 decimal fixed point numbers instead of 18.
-=======
-Exchange rates / prices are permitted to be up to 1e54.
->>>>>>> ba58da00
 
 ### Weird ERC20s
 

[profile.default]
# Directory Setup
script = "script"
src = "contracts"
test = "test"

<<<<<<< HEAD
# Gas/Memory
gas_limit = "18446744073709551615" # 2^64 - 1
=======
# Testing
dynamic_test_linking = true 
gas_limit = '18446744073709551615' 
>>>>>>> 9850e15c
memory_limit = 1073741824 # 1 GB

# Compiler Options
bytecode_hash = "none"
evm_version = "paris"
optimizer = true
optimizer_runs = 200
solc_version = "0.8.28"
via_ir = false

# Permissions
fs_permissions = [{access = "read-write", path = "./"}]

[rpc_endpoints]
base = "https://base-rpc.publicnode.com"
bsc = "https://bsc-rpc.publicnode.com"
mainnet = "https://ethereum-rpc.publicnode.com"

[etherscan]
base = {key = "${ETHERSCAN_KEY}"}
bsc = {key = "${ETHERSCAN_KEY}"}
mainnet = {key = "${ETHERSCAN_KEY}"}<|MERGE_RESOLUTION|>--- conflicted
+++ resolved
@@ -4,14 +4,9 @@
 src = "contracts"
 test = "test"
 
-<<<<<<< HEAD
 # Gas/Memory
 gas_limit = "18446744073709551615" # 2^64 - 1
-=======
-# Testing
 dynamic_test_linking = true 
-gas_limit = '18446744073709551615' 
->>>>>>> 9850e15c
 memory_limit = 1073741824 # 1 GB
 
 # Compiler Options

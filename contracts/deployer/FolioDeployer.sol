--- conflicted
+++ resolved
@@ -142,11 +142,7 @@
         address[] memory basketManagers = govRoles.existingBasketManagers;
 
         // Deploy trading Governance if auction approvers are not provided
-<<<<<<< HEAD
-        if (auctionApprovers.length == 0) {
-=======
-        if (govRoles.existingBasketManagers.length == 0) {
->>>>>>> 6d86333a
+        if (basketManagers.length == 0) {
             // Flip deployment nonce to avoid timelock/governor collisions
             (govPairs[1].governor, govPairs[1].timelock) = governanceDeployer.deployGovernanceWithTimelock(
                 tradingGovParams,
@@ -154,26 +150,16 @@
                 ~deploymentSalt
             );
 
-<<<<<<< HEAD
-            auctionApprovers = new address[](1);
-            auctionApprovers[0] = govPairs[1].timelock;
-=======
             basketManagers = new address[](1);
-            basketManagers[0] = tradingGovernance.timelock;
->>>>>>> 6d86333a
+            basketManagers[0] = govPairs[1].timelock;
         }
 
         // Deploy Folio
         (folio, proxyAdmin) = deployFolio(
             basicDetails,
             additionalDetails,
-<<<<<<< HEAD
             govPairs[0].timelock,
-            auctionApprovers,
-=======
-            ownerGovernance.timelock,
             basketManagers,
->>>>>>> 6d86333a
             govRoles.auctionLaunchers,
             govRoles.brandManagers,
             trustedFillerEnabled,

// SPDX-License-Identifier: MIT
pragma solidity 0.8.28;

import { AccessControlEnumerableUpgradeable } from "@openzeppelin/contracts-upgradeable/access/extensions/AccessControlEnumerableUpgradeable.sol";
import { ERC20Upgradeable } from "@openzeppelin/contracts-upgradeable/token/ERC20/ERC20Upgradeable.sol";
import { ReentrancyGuardUpgradeable } from "@openzeppelin/contracts-upgradeable/utils/ReentrancyGuardUpgradeable.sol";
import { Initializable } from "@openzeppelin/contracts-upgradeable/proxy/utils/Initializable.sol";

import { EnumerableSet } from "@openzeppelin/contracts/utils/structs/EnumerableSet.sol";
import { SafeERC20, IERC20 } from "@openzeppelin/contracts/token/ERC20/utils/SafeERC20.sol";
import { Math } from "@openzeppelin/contracts/utils/math/Math.sol";

import { UD60x18, powu } from "@prb/math/src/UD60x18.sol";
import { SD59x18, exp, intoUint256 } from "@prb/math/src/SD59x18.sol";

import { Versioned } from "@utils/Versioned.sol";

import { IFolioDAOFeeRegistry } from "./interfaces/IFolioDAOFeeRegistry.sol";
import { IFolio } from "./interfaces/IFolio.sol";

interface IBidderCallee {
    /// @param buyAmount {qBuyTok}
    function bidCallback(address buyToken, uint256 buyAmount, bytes calldata data) external;
}

uint256 constant MAX_FEE = 21979552668; // D18{1/s} 50% annually
uint256 constant MIN_AUCTION_LENGTH = 60; // {s} 1 min
uint256 constant MAX_AUCTION_LENGTH = 604800; // {s} 1 week
uint256 constant MAX_TRADE_DELAY = 604800; // {s} 1 week
uint256 constant MAX_FEE_RECIPIENTS = 64;

// TODO go through and see if we can remove any of the nonReentrant modifiers

/**
 * @title Folio
 * @author akshatmittal, julianmrodri, pmckelvy1, tbrent
 */
contract Folio is
    IFolio,
    Initializable,
    ERC20Upgradeable,
    AccessControlEnumerableUpgradeable,
    ReentrancyGuardUpgradeable,
    Versioned
{
    using EnumerableSet for EnumerableSet.AddressSet;
    using SafeERC20 for IERC20;

    IFolioDAOFeeRegistry public daoFeeRegistry;

    /**
     * Roles
     */
    bytes32 public constant TRADE_PROPOSER = keccak256("TRADE_PROPOSER"); // expected to be trading governance's timelock
    bytes32 public constant PRICE_CURATOR = keccak256("PRICE_CURATOR"); // optional: EOA or multisig

    /**
     * Basket
     */
    EnumerableSet.AddressSet private basket;

    /**
     * Fees
     */
    FeeRecipient[] public feeRecipients;
    uint256 public folioFee; // D18{1} demurrage fee on AUM

    /**
     * System
     */
    uint256 public lastPoke; // {s}
    uint256 public pendingFeeShares; // {share} virtual shares part of supply; use getPendingFeeShares() externally

    /**
     * Trading
     *   - Trades have a delay before they can be opened, that PRICE_CURATOR can bypass
     *   - Multiple trades can be open at once
     *   - Multiple bids can be executed against the same trade
     *   - All trades are dutch auctions, but it's possible to pass startPrice = endPrice
     */

    uint256 public auctionLength; // {s}
    uint256 public tradeDelay; // {s}
    Trade[] public trades;

    /// @custom:oz-upgrades-unsafe-allow constructor
    constructor() {
        _disableInitializers();
    }

    function initialize(
        FolioBasicDetails calldata basicDetails,
        FolioAdditionalDetails calldata additionalDetails
    ) external initializer {
        __ERC20_init(basicDetails.name, basicDetails.symbol);
        __AccessControlEnumerable_init();
        __AccessControl_init();
        __ReentrancyGuard_init();

        _setFeeRecipients(additionalDetails.feeRecipients);
        _setFolioFee(additionalDetails.folioFee);
        _setTradeDelay(additionalDetails.tradeDelay);
        _setAuctionLength(additionalDetails.auctionLength);

        daoFeeRegistry = IFolioDAOFeeRegistry(additionalDetails.feeRegistry);

        uint256 assetLength = basicDetails.assets.length;
        for (uint256 i; i < assetLength; i++) {
            if (basicDetails.assets[i] == address(0)) {
                revert Folio__InvalidAsset();
            }

            uint256 assetBalance = IERC20(basicDetails.assets[i]).balanceOf(address(this));
            if (assetBalance == 0) {
                revert Folio__InvalidAssetAmount(basicDetails.assets[i]);
            }

            basket.add(address(basicDetails.assets[i]));
        }

        _poke();
        _mint(basicDetails.creator, basicDetails.initialShares);
        _grantRole(DEFAULT_ADMIN_ROLE, basicDetails.governor);
    }

    function poke() external nonReentrant {
        _poke();
    }

    // ==== Governance ====

    function addToBasket(IERC20 token) external onlyRole(DEFAULT_ADMIN_ROLE) {
        basket.add(address(token));
    }

    function removeFromBasket(IERC20 token) external onlyRole(DEFAULT_ADMIN_ROLE) {
        basket.remove(address(token));
    }

    function setFolioFee(uint256 _newFee) external onlyRole(DEFAULT_ADMIN_ROLE) {
        distributeFees();

        _setFolioFee(_newFee);
    }

    /// _newRecipients.portion must sum to 1e18
    function setFeeRecipients(FeeRecipient[] memory _newRecipients) external onlyRole(DEFAULT_ADMIN_ROLE) {
        distributeFees();

        _setFeeRecipients(_newRecipients);
    }

    function setTradeDelay(uint256 _newDelay) external onlyRole(DEFAULT_ADMIN_ROLE) {
        _setTradeDelay(_newDelay);
    }

    function setAuctionLength(uint256 _newLength) external onlyRole(DEFAULT_ADMIN_ROLE) {
        _setAuctionLength(_newLength);
    }

    // ==== Share + Asset Accounting ====

    /// @dev Contains pending fee shares
    function totalSupply() public view virtual override(ERC20Upgradeable) returns (uint256) {
        return super.totalSupply() + _getPendingFeeShares();
    }

    // {} -> ({tokAddress}, D18{tok/share})
    function folio() external view returns (address[] memory _assets, uint256[] memory _amounts) {
        return toAssets(10 ** decimals(), Math.Rounding.Floor);
    }

    // {} -> ({tokAddress}, {tok})
    function totalAssets() external view returns (address[] memory _assets, uint256[] memory _amounts) {
        _assets = basket.values();

        uint256 assetLength = _assets.length;
        _amounts = new uint256[](assetLength);
        for (uint256 i; i < assetLength; i++) {
            _amounts[i] = IERC20(_assets[i]).balanceOf(address(this));
        }
    }

    // {share} -> ({tokAddress}, {tok})
    function toAssets(
        uint256 shares,
        Math.Rounding rounding
    ) public view returns (address[] memory _assets, uint256[] memory _amounts) {
        uint256 _totalSupply = totalSupply();

        _assets = basket.values();

        uint256 len = _assets.length;
        _amounts = new uint256[](len);
        for (uint256 i; i < len; i++) {
            uint256 assetBal = IERC20(_assets[i]).balanceOf(address(this));
<<<<<<< HEAD
            _amounts[i] = shares.mulDiv(assetBal + 1, totalSupply() + 1, rounding);
=======

            // {tok} = {share} * {tok} / {share}
            _amounts[i] = Math.mulDiv(shares, assetBal, _totalSupply, rounding);
>>>>>>> 19deed2e
        }
    }

    // {share} -> ({tokAddress}, {tok})
    function mint(
        uint256 shares,
        address receiver
    ) external nonReentrant returns (address[] memory _assets, uint256[] memory _amounts) {
        _poke();

        (_assets, _amounts) = toAssets(shares, Math.Rounding.Ceil);

        uint256 assetLength = _assets.length;
        for (uint256 i; i < assetLength; i++) {
            if (_amounts[i] != 0) {
                SafeERC20.safeTransferFrom(IERC20(_assets[i]), msg.sender, address(this), _amounts[i]);
            }
        }

        _mint(receiver, shares);
    }

    // {share} -> ({tokAddress}, {tok})
    function redeem(
        uint256 shares,
        address receiver
    ) external nonReentrant returns (address[] memory _assets, uint256[] memory _amounts) {
        _poke();

        (_assets, _amounts) = toAssets(shares, Math.Rounding.Floor);

        _burn(msg.sender, shares);

        uint256 len = _assets.length;
        for (uint256 i; i < len; i++) {
            if (_amounts[i] != 0) {
                SafeERC20.safeTransfer(IERC20(_assets[i]), receiver, _amounts[i]);
            }
        }
    }

    // === Fee Shares ===

    /// @dev totalSupply() already contains pending fee shares
    /// @return {share} Quantity of fee shares currently pending
    function getPendingFeeShares() public view returns (uint256) {
        return _getPendingFeeShares();
    }

    function distributeFees() public nonReentrant {
        _poke();
        // pendingFeeShares is up-to-date

        // collect dao fee off the top
        (address recipient, uint256 daoFeeNumerator, uint256 daoFeeDenominator) = daoFeeRegistry.getFeeDetails(
            address(this)
        );
        // {share} = {share} * D18{1} / D18
        uint256 daoFee = (pendingFeeShares * daoFeeNumerator) / daoFeeDenominator;
        _mint(recipient, daoFee);
        pendingFeeShares -= daoFee;

        // distribute the rest of the folioFee
        uint256 len = feeRecipients.length;
        for (uint256 i; i < len; i++) {
            // {share} = {share} * D18{1} / D18
            uint256 shares = (pendingFeeShares * feeRecipients[i].portion) / 1e18;

            _mint(feeRecipients[i].recipient, shares);
        }

        pendingFeeShares = 0;
    }

    // ==== Trading ====d

    function nextTradeId() external view returns (uint256) {
        return trades.length;
    }

    /// @return D18{buyTok/sellTok} The price at the given timestamp as an 18-decimal fixed point
    function getPrice(uint256 tradeId, uint256 timestamp) external view returns (uint256) {
        return _price(trades[tradeId], timestamp);
    }

    /// @return {buyTok} The amount the bidder would receive if they bid at the given timestamp
    function getBidAmount(uint256 tradeId, uint256 amount, uint256 timestamp) external view returns (uint256) {
        uint256 price = _price(trades[tradeId], timestamp);
        // {buyTok} = {sellTok} * D18{buyTok/sellTok} / D18
        return (amount * price + 1e18 - 1) / 1e18;
    }

    /// @param tradeId Use to ensure expected ordering
    /// @param sell The token to sell, from the perspective of the Folio
    /// @param buy The token to buy, from the perspective of the Folio
    /// @param sellAmount {sellTok} Provide type(uint256).max to sell everything
    /// @param startPrice D18{buyTok/sellTok} Provide 0 to defer pricing to price curator
    /// @param endPrice D18{buyTok/sellTok} Provide 0 to defer pricing to price curator
    /// @param ttl {s} How long a trade can exist in an APPROVED state until it can no longer be OPENED
    ///     (once opened, it always finishes). Accepts type(uint256).max .
    ///     Must be longer than tradeDelay if intended to be permissionlessly available.
    function approveTrade(
        uint256 tradeId,
        IERC20 sell,
        IERC20 buy,
        uint256 sellAmount,
        uint256 startPrice,
        uint256 endPrice,
        uint256 ttl
    ) external nonReentrant onlyRole(TRADE_PROPOSER) {
        if (trades.length != tradeId) {
            revert Folio__InvalidTradeId();
        }

        if (address(sell) == address(0) || address(buy) == address(0)) {
            revert Folio__InvalidTradeTokens();
        }

        if (sellAmount == 0) {
            revert Folio__InvalidSellAmount();
        }

        if (startPrice < endPrice) {
            revert Folio__InvalidPrices();
        }

        uint256 launchTimeout = ttl == type(uint256).max ? ttl : block.timestamp + ttl;

        trades.push(
            Trade({
                id: trades.length,
                sell: sell,
                buy: buy,
                sellAmount: sellAmount,
                startPrice: startPrice,
                endPrice: endPrice,
                availableAt: block.timestamp + tradeDelay,
                launchTimeout: launchTimeout,
                start: 0,
                end: 0,
                k: 0
            })
        );
        emit TradeApproved(tradeId, address(sell), address(buy), sellAmount, startPrice);
    }

    /// @param startPrice D18{buyTok/sellTok}
    /// @param endPrice D18{buyTok/sellTok}
    function openTrade(
        uint256 tradeId,
        uint256 startPrice,
        uint256 endPrice
    ) external nonReentrant onlyRole(PRICE_CURATOR) {
        Trade storage trade = trades[tradeId];

        // price curator can:
        //   - raise starting price by up to 100x
        //   - raise ending price arbitrarily (can cause auction not to clear)

        if (
            startPrice < trade.startPrice ||
            endPrice < trade.endPrice ||
            (trade.startPrice != 0 && startPrice > 100 * trade.startPrice)
        ) {
            revert Folio__InvalidPrices();
        }

        trade.startPrice = startPrice;
        trade.endPrice = endPrice;
        // more price checks in _openTrade()

        _openTrade(trade);
    }

    /// @dev Permissionless, callable only after the trading delay
    function openTradePermissionlessly(uint256 tradeId) external nonReentrant {
        Trade storage trade = trades[tradeId];

        // only open trades that have not timed out (ttl check)
        if (block.timestamp < trade.availableAt) {
            revert Folio__TradeCannotBeOpenedPermissionlesslyYet();
        }

        _openTrade(trade);
    }

    /// Bid in an ongoing auction
    ///   If withCallback is true, caller must adhere to IBidderCallee interface and receives a callback
    ///   If withCallback is false, caller must have provided an allowance in advance
    /// @dev Permissionless
    /// @param sellAmount {sellTok} Token the bidder receives, sold from the point of view of the Folio
    /// @param maxBuyAmount {buyTok} Token the bidder provides, bought from the point of view of the Folio
    /// @param withCallback If true, caller must adhere to IBidderCallee interface and transfers tokens via callback
    /// @param data Arbitrary data to pass to the callback
    /// @return boughtAmt {buyTok} The amount bidder received
    function bid(
        uint256 tradeId,
        uint256 sellAmount,
        uint256 maxBuyAmount,
        bool withCallback,
        bytes calldata data
    ) external nonReentrant returns (uint256 boughtAmt) {
        Trade storage trade = trades[tradeId];

        // checks trade is ongoing
        uint256 price = _price(trade, block.timestamp);

        // {buyTok} = {sellTok} * D18{buyTok/sellTok} / D18
        boughtAmt = (sellAmount * price + 1e18 - 1) / 1e18;
        if (boughtAmt > maxBuyAmount) {
            revert Folio__SlippageExceeded();
        }

        // deduct sellAmount from trade; special-case uint256.max
        if (trade.sellAmount != type(uint256).max) {
            trade.sellAmount -= sellAmount;
        }

        // ensure buy token is in basket
        basket.add(address(trade.buy));

        // ensure we have sufficient balance to pay bidder
        if (trade.sell.balanceOf(address(this)) < sellAmount) {
            revert Folio__InsufficientBalance();
        }

        // pay bidder
        trade.sell.safeTransfer(msg.sender, sellAmount);
        emit Bid(tradeId, sellAmount, boughtAmt);

        // remove token from the basket if we have sold all of it
        if (trade.sell.balanceOf(address(this)) == 0) {
            basket.remove(address(trade.sell));
        }

        // collect payment from bidder
        if (withCallback) {
            uint256 balBefore = trade.buy.balanceOf(address(this));

            IBidderCallee(msg.sender).bidCallback(address(trade.buy), boughtAmt, data);

            if (trade.buy.balanceOf(address(this)) - balBefore < boughtAmt) {
                revert Folio__InsufficientBid();
            }
        } else {
            trade.buy.safeTransferFrom(msg.sender, address(this), boughtAmt);
        }
    }

    /// Kill a trade
    /// A trade can be killed anywhere in its lifecycle, and cannot be restarted
    function killTrade(uint256 tradeId) external nonReentrant onlyRole(PRICE_CURATOR) {
        /// do not revert, to prevent griefing
        trades[tradeId].end = 1;
        emit TradeKilled(tradeId);
    }

    // ==== Internal ====

    function _openTrade(Trade storage trade) internal {
        // only open APPROVED trades
        if (trade.start != 0 || trade.end != 0) {
            revert Folio__TradeCannotBeOpened();
        }

        // do not open trades that have timed out from ttl
        if (block.timestamp > trade.launchTimeout) {
            revert Folio__TradeTimeout();
        }

        // ensure valid price range (startPrice == endPrice is valid)
        if (trade.startPrice < trade.endPrice || trade.startPrice == 0 || trade.endPrice == 0) {
            revert Folio__InvalidPrices();
        }

        trade.start = block.timestamp;
        trade.end = block.timestamp + auctionLength;
        emit TradeOpened(trade.id, trade.startPrice, trade.endPrice, block.timestamp, block.timestamp + auctionLength);

        // k = ln(P_0 / P_t) / t
        trade.k = UD60x18.wrap((trade.startPrice * 1e18) / trade.endPrice).ln().unwrap() / auctionLength;
        // gas optimization to avoid recomputing k on every bid
    }

    /// @return D18{buyTok/sellTok}
    function _price(Trade storage trade, uint256 timestamp) internal view returns (uint256) {
        // ensure auction is ongoing
        if (timestamp < trade.start || timestamp > trade.end || trade.sellAmount == 0) {
            revert Folio__TradeNotOngoing();
        }

        uint256 elapsed = timestamp - trade.start;

        // P_t = P_0 * e ^ -kt
        return (trade.startPrice * intoUint256(exp(SD59x18.wrap(-1 * int256(trade.k * elapsed))))) / 1e18;
    }

    /// @return _pendingFeeShares {share}
    function _getPendingFeeShares() internal view returns (uint256 _pendingFeeShares) {
        _pendingFeeShares = pendingFeeShares;

        uint256 supply = super.totalSupply() + _pendingFeeShares;
        uint256 elapsed = block.timestamp - lastPoke;

        // {share} = {share} * D18{1} / D18{1} - {share}
        _pendingFeeShares += (supply * 1e18) / UD60x18.wrap(1e18 - folioFee).powu(elapsed).unwrap() - supply;
    }

    function _setFolioFee(uint256 _newFee) internal {
        if (_newFee > MAX_FEE) {
            revert Folio__FeeTooHigh();
        }

        folioFee = _newFee;
    }

    function _setFeeRecipients(FeeRecipient[] memory _feeRecipients) internal {
        // Clear existing fee table
        uint256 len = feeRecipients.length;
        for (uint256 i; i < len; i++) {
            feeRecipients.pop();
        }

        // Add new items to the fee table
        uint256 total;
        len = _feeRecipients.length;
        if (len > MAX_FEE_RECIPIENTS) {
            revert Folio__TooManyFeeRecipients();
        }

        for (uint256 i; i < len; i++) {
            if (_feeRecipients[i].recipient == address(0)) {
                revert Folio__FeeRecipientInvalidAddress();
            }

            if (_feeRecipients[i].portion == 0) {
                revert Folio__FeeRecipientInvalidFeeShare();
            }

            total += _feeRecipients[i].portion;
            feeRecipients.push(_feeRecipients[i]);
        }

        if (total != 1e18) {
            revert Folio__BadFeeTotal();
        }
    }

    function _setTradeDelay(uint256 _newDelay) internal {
        if (_newDelay > MAX_TRADE_DELAY) {
            revert Folio__InvalidTradeDelay();
        }

        tradeDelay = _newDelay;
    }

    function _setAuctionLength(uint256 _newLength) internal {
        if (_newLength < MIN_AUCTION_LENGTH || _newLength > MAX_AUCTION_LENGTH) {
            revert Folio__InvalidAuctionLength();
        }

        auctionLength = _newLength;
    }

    /// @dev After: pendingFeeShares is up-to-date
    function _poke() internal {
        if (lastPoke == block.timestamp) {
            return;
        }

        pendingFeeShares = _getPendingFeeShares();
        lastPoke = block.timestamp;
    }
}<|MERGE_RESOLUTION|>--- conflicted
+++ resolved
@@ -194,13 +194,9 @@
         _amounts = new uint256[](len);
         for (uint256 i; i < len; i++) {
             uint256 assetBal = IERC20(_assets[i]).balanceOf(address(this));
-<<<<<<< HEAD
-            _amounts[i] = shares.mulDiv(assetBal + 1, totalSupply() + 1, rounding);
-=======
 
             // {tok} = {share} * {tok} / {share}
             _amounts[i] = Math.mulDiv(shares, assetBal, _totalSupply, rounding);
->>>>>>> 19deed2e
         }
     }
 

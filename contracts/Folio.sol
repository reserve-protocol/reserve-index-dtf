--- conflicted
+++ resolved
@@ -533,12 +533,8 @@
         bool withCallback,
         bytes calldata data
     ) external nonReentrant returns (uint256 boughtAmt) {
-<<<<<<< HEAD
+        require(!isKilled, Folio__FolioKilled());
         Auction storage auction = auctions[auctionId];
-=======
-        require(!isKilled, Folio__FolioKilled());
-        Trade storage trade = trades[tradeId];
->>>>>>> 816a684a
 
         // checks auction is ongoing
         // D27{buyTok/sellTok}
@@ -651,18 +647,10 @@
 
         // ensure valid price range (startPrice == endPrice is valid)
         require(
-<<<<<<< HEAD
             auction.prices.start >= auction.prices.end &&
-                auction.prices.start != 0 &&
                 auction.prices.end != 0 &&
                 auction.prices.start <= MAX_RATE &&
                 auction.prices.start / auction.prices.end <= MAX_PRICE_RANGE,
-=======
-            trade.prices.start >= trade.prices.end &&
-                trade.prices.end != 0 &&
-                trade.prices.start <= MAX_RATE &&
-                trade.prices.start / trade.prices.end <= MAX_PRICE_RANGE,
->>>>>>> 816a684a
             Folio__InvalidPrices()
         );
 

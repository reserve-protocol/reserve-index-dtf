--- conflicted
+++ resolved
@@ -143,15 +143,7 @@
 
     // ==== Governance ====
 
-<<<<<<< HEAD
-    function addToBasket(IERC20 token) external nonReentrant onlyRole(DEFAULT_ADMIN_ROLE) {
-        basket.add(address(token));
-        emit BasketTokenAdded(address(token));
-    }
-
-    function removeFromBasket(IERC20 token) external nonReentrant onlyRole(DEFAULT_ADMIN_ROLE) {
-        basket.remove(address(token));
-=======
+
     function addToBasket(IERC20 token) external onlyRole(DEFAULT_ADMIN_ROLE) {
         require(basket.add(address(token)), Folio__BasketModificationFailed());
 
@@ -161,7 +153,6 @@
     function removeFromBasket(IERC20 token) external onlyRole(DEFAULT_ADMIN_ROLE) {
         require(basket.remove(address(token)), Folio__BasketModificationFailed());
 
->>>>>>> 48c1a2ec
         emit BasketTokenRemoved(address(token));
     }
 
@@ -181,13 +172,9 @@
         _setMintingFee(_newFee);
     }
 
-<<<<<<< HEAD
     /// @dev Non-reentrant via distributeFees()
     /// @param _newRecipients.portion must sum to 1e18
-=======
-    /// _newRecipients.portion must sum to 1e18
     /// @dev Fee recipients must be unique and sorted by address
->>>>>>> 48c1a2ec
     function setFeeRecipients(FeeRecipient[] memory _newRecipients) external onlyRole(DEFAULT_ADMIN_ROLE) {
         distributeFees();
 

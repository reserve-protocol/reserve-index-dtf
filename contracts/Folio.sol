// SPDX-License-Identifier: MIT
pragma solidity 0.8.28;

import { AccessControlEnumerableUpgradeable } from "@openzeppelin/contracts-upgradeable/access/extensions/AccessControlEnumerableUpgradeable.sol";
import { ERC20Upgradeable } from "@openzeppelin/contracts-upgradeable/token/ERC20/ERC20Upgradeable.sol";
import { ReentrancyGuardUpgradeable } from "@openzeppelin/contracts-upgradeable/utils/ReentrancyGuardUpgradeable.sol";
import { Initializable } from "@openzeppelin/contracts-upgradeable/proxy/utils/Initializable.sol";

import { EnumerableSet } from "@openzeppelin/contracts/utils/structs/EnumerableSet.sol";
import { SafeERC20, IERC20 } from "@openzeppelin/contracts/token/ERC20/utils/SafeERC20.sol";
import { Math } from "@openzeppelin/contracts/utils/math/Math.sol";

import { UD60x18, powu } from "@prb/math/src/UD60x18.sol";

<<<<<<< HEAD
import { COWSWAP_GPV2_SETTLEMENT } from "@utils/GPv2OrderLib.sol";
=======
import { MathLib } from "@utils/MathLib.sol";
>>>>>>> 07095b01
import { Versioned } from "@utils/Versioned.sol";

import { FolioLib } from "@utils/FolioLib.sol";
import { IFolioDAOFeeRegistry } from "@interfaces/IFolioDAOFeeRegistry.sol";
import { IFolioSwapperRegistry } from "@interfaces/IFolioSwapperRegistry.sol";
import { IFolio } from "@interfaces/IFolio.sol";
import { ISwapper } from "@interfaces/ISwapper.sol";
import { ISwap } from "@interfaces/ISwap.sol";

/// Optional bidder interface for callback
interface IBidderCallee {
    /// @param buyAmount {qBuyTok}
    function bidCallback(address buyToken, uint256 buyAmount, bytes calldata data) external;
}

uint256 constant MAX_TVL_FEE = 0.1e18; // D18{1/year} 10% annually
uint256 constant MAX_MINT_FEE = 0.05e18; // D18{1} 5%
uint256 constant MIN_AUCTION_LENGTH = 60; // {s} 1 min
uint256 constant MAX_AUCTION_LENGTH = 604800; // {s} 1 week
uint256 constant MAX_AUCTION_DELAY = 604800; // {s} 1 week
uint256 constant MAX_FEE_RECIPIENTS = 64;
uint256 constant MAX_TTL = 604800 * 4; // {s} 4 weeks
uint256 constant MAX_RATE = 1e54; // D18{buyTok/sellTok}
uint256 constant MAX_PRICE_RANGE = 1e9; // {1}
uint256 constant RESTRICTED_AUCTION_BUFFER = 120; // {s} 2 min

uint256 constant ONE_OVER_YEAR = 31709791983; // D18{1/s} 1e18 / 31536000

uint256 constant D18 = 1e18; // D18
uint256 constant D27 = 1e27; // D27

/**
 * @title Folio
 * @author akshatmittal, julianmrodri, pmckelvy1, tbrent
 * @notice Folio is a backed ERC20 token with permissionless minting/redemption and rebalancing via dutch auction
 *
 * A Folio is backed by a flexible number of ERC20 tokens of any denomination/price (within assumed ranges, see README)
 * All tokens tracked by the Folio are required to mint/redeem. This forms the basket.
 *
 * There are 3 main roles:
 *   1. DEFAULT_ADMIN_ROLE: can set erc20 assets, fees, auction length, auction delay, close auctions, and killFolio
 *   2. AUCTION_APPROVER: can approve auctions and close auctions
 *   3. AUCTION_LAUNCHER: can open auctions optionally providing some amount of additional detail, and close auctions
 *
 * There is also an additional BRAND_MANAGER role that does not have any permissions. It is used off-chain.
 *
 * Auction lifecycle:
 *   approveAuction() -> openAuction() -> bid() -> [optional] closeAuction()
 *
 * After an auction is first approved there is an `auctionDelay` before it can be opened by anyone. This provides
 * an isolated period of time where the AUCTION_LAUNCHER can open the auction, optionally providing additional pricing
 * and basket information within the pre-approved ranges.
 *
 * However, sometimes an auction may not fill. As long as it is before the `auction.launchDeadline` the auction can be
 * re-launched, up to the remaining number of `auction.availableRuns`. Between re-runs of the same auction, an
 * additional RESTRICTED_AUCTION_BUFFER (120s) is applied to give the AUCTION_LAUNCHER time to act first.
 *
<<<<<<< HEAD
 * Auction bids can peformed either directly against the Folio or in a swap via `openSwap()`, if `swapper` is set.
 * This deploys a new contract
 * that holds the balance being swapped, that the Folio can retrieve at anytime. Before that point, a cowswap order
 * might be received by the Swap contract, which can be validated via EIP-1271.
 *
 * A Folio is backed by a flexible number of ERC20 tokens of any denomination/price (within assumed ranges, see README)
 * All tokens tracked by the Folio are required to issue/redeem. This forms the basket.
=======
 * An approved auction cannot block another approved auction from being opened. If an auction has been approved, then
 * it can be executed in parallel with any of the other approved auctions. Two auctions conflict on approval
 * if they share opposing tokens: if the sell token in one auction equals the buy token in the other.
>>>>>>> 07095b01
 *
 * Rebalancing targets for auctions are defined in basket ratios: ratios of token to Folio shares, units D27{tok/share}
 *
 * Fees:
 *   - TVL fee: fee per unit time. Max 10% annually
 *   - Mint fee: fee on mint. Max 5%
 *
 * After fees have been applied, the DAO takes a cut based on the configuration of the FolioDAOFeeRegistry including
 * a minimum fee floor of 15bps. The remaining portion above 15bps is distributed to the Folio's fee recipients.
 * Note that this means it is possible for the fee recipients to receive nothing despite configuring a nonzero fee.
 */
contract Folio is
    IFolio,
    Initializable,
    ERC20Upgradeable,
    AccessControlEnumerableUpgradeable,
    ReentrancyGuardUpgradeable,
    Versioned
{
    using EnumerableSet for EnumerableSet.AddressSet;
    using SafeERC20 for IERC20;

    IFolioDAOFeeRegistry public daoFeeRegistry;

    /**
     * Roles
     */
    bytes32 public constant AUCTION_APPROVER = keccak256("AUCTION_APPROVER"); // expected to be trading governance's timelock
    bytes32 public constant AUCTION_LAUNCHER = keccak256("AUCTION_LAUNCHER"); // optional: EOA or multisig
    bytes32 public constant BRAND_MANAGER = keccak256("BRAND_MANAGER"); // optional: no permissions

    /**
     * Mandate
     */
    string public mandate; // mutable field that describes mission/brand of the Folio

    /**
     * Basket
     */
    EnumerableSet.AddressSet private basket;

    /**
     * Fees
     */
    FeeRecipient[] public feeRecipients;
    uint256 public tvlFee; // D18{1/s} demurrage fee on AUM
    uint256 public mintFee; // D18{1} fee on mint

    /**
     * System
     */
    uint256 public lastPoke; // {s}
    uint256 public daoPendingFeeShares; // {share} shares pending to be distributed ONLY to the DAO
    uint256 public feeRecipientsPendingFeeShares; // {share} shares pending to be distributed ONLY to fee recipients
    bool public isKilled; // {bool} if true, Folio goes into redemption-only mode

    /**
     * Rebalancing
     *   APPROVED -> OPEN -> REOPENED N times (optional) -> CLOSED
     *   - Approved auctions have a `auctionDelay` before they can be opened that AUCTION_LAUNCHER can bypass
     *   - Approved auctions can always be opened together without conflict
     *   - Auctions can re-opened based on their `availableRuns` property
     *   - Multiple bids can be executed against the same auction
     *   - All auctions are dutch auctions with an exponential decay curve, but startPrice can equal endPrice
     */
    Auction[] public auctions;
<<<<<<< HEAD
    mapping(address token => uint256 ts) public sellEnds; // {s} timestamp of latest ongoing auction for sells
    mapping(address token => uint256 ts) public buyEnds; // {s} timestamp of latest ongoing auction for buys
    uint256 public auctionDelay; // {s} delay in the APPROVED state before an auction can be permissionlessly opened
    uint256 public auctionLength; // {s} length of an auction

    // === 1.0.1 ===

    // hash of (sell, buy) pair => auctionId, stored as a bit-inverse to distinguish id 0 from unset
    mapping(bytes32 pairHash => uint256 bitInverseAuctionId) internal auctionIds;

    IFolioSwapperRegistry public swapperRegistry;
    ISwapper public swapper;
    ISwap public activeSwap;
=======
    mapping(address => uint256) public sellEnds; // {s} timestamp of last possible second we could sell the token
    mapping(address => uint256) public buyEnds; // {s} timestamp of last possible second we could buy the token
    uint256 public auctionDelay; // {s} delay in the APPROVED state before an auction can be opened by anyone
    uint256 public auctionLength; // {s} length of an auction

    // === 2.0.0 ===
    mapping(uint256 auctionId => AuctionDetails) public auctionDetails;
>>>>>>> 07095b01

    /// @custom:oz-upgrades-unsafe-allow constructor
    constructor() {
        _disableInitializers();
    }

    function initialize(
        FolioBasicDetails calldata _basicDetails,
        FolioAdditionalDetails calldata _additionalDetails,
        address _creator,
        address _daoFeeRegistry,
        address _swapperRegistry
    ) external initializer {
        __ERC20_init(_basicDetails.name, _basicDetails.symbol);
        __AccessControlEnumerable_init();
        __AccessControl_init();
        __ReentrancyGuard_init();

        _setFeeRecipients(_additionalDetails.feeRecipients);
        _setTVLFee(_additionalDetails.tvlFee);
        _setMintFee(_additionalDetails.mintFee);
        _setAuctionDelay(_additionalDetails.auctionDelay);
        _setAuctionLength(_additionalDetails.auctionLength);
        _setMandate(_additionalDetails.mandate);
        _setSwapper(IFolioSwapperRegistry(_swapperRegistry).getLatestSwapper());

        daoFeeRegistry = IFolioDAOFeeRegistry(_daoFeeRegistry);
        swapperRegistry = IFolioSwapperRegistry(_swapperRegistry);

        require(_basicDetails.initialShares != 0, Folio__ZeroInitialShares());

        uint256 assetLength = _basicDetails.assets.length;
        require(assetLength != 0, Folio__EmptyAssets());

        for (uint256 i; i < assetLength; i++) {
            require(_basicDetails.assets[i] != address(0), Folio__InvalidAsset());

            uint256 assetBalance = IERC20(_basicDetails.assets[i]).balanceOf(address(this));
            require(assetBalance != 0, Folio__InvalidAssetAmount(_basicDetails.assets[i]));

            _addToBasket(_basicDetails.assets[i]);
        }

        lastPoke = block.timestamp;
        _mint(_creator, _basicDetails.initialShares);
        _grantRole(DEFAULT_ADMIN_ROLE, msg.sender);
    }

    /// @dev Testing function, no production use
    function poke() external nonReentrant {
        _poke();
    }

    // ==== Governance ====

    /// Escape hatch function to be used when tokens get acquired not through an auction but
    /// through any other means and should become part of the Folio.
    /// @dev Does not require a token balance
    /// @param token The token to add to the basket
    function addToBasket(IERC20 token) external onlyRole(DEFAULT_ADMIN_ROLE) {
        require(_addToBasket(address(token)), Folio__BasketModificationFailed());
    }

    /// @dev Enables removal of tokens with nonzero balance
    function removeFromBasket(IERC20 token) external onlyRole(DEFAULT_ADMIN_ROLE) {
        require(_removeFromBasket(address(token)), Folio__BasketModificationFailed());
    }

    /// An annual tvl fee below the DAO fee floor will result in the entirety of the fee being sent to the DAO
    /// @dev Non-reentrant via distributeFees()
    /// @param _newFee D18{1/s} Fee per second on AUM
    function setTVLFee(uint256 _newFee) external onlyRole(DEFAULT_ADMIN_ROLE) {
        distributeFees();

        _setTVLFee(_newFee);
    }

    /// A minting fee below the DAO fee floor will result in the entirety of the fee being sent to the DAO
    /// @dev Non-reentrant via distributeFees()
    /// @param _newFee D18{1} Fee on mint
    function setMintFee(uint256 _newFee) external onlyRole(DEFAULT_ADMIN_ROLE) {
        distributeFees();

        _setMintFee(_newFee);
    }

    /// @dev Non-reentrant via distributeFees()
    /// @dev Fee recipients must be unique and sorted by address, and sum to 1e18
    /// @dev Warning: An empty fee recipients table will result in all fees being sent to DAO
    function setFeeRecipients(FeeRecipient[] memory _newRecipients) external onlyRole(DEFAULT_ADMIN_ROLE) {
        distributeFees();

        _setFeeRecipients(_newRecipients);
    }

    /// @param _newDelay {s} Delay after a auction has been approved before it can be opened by anyone
    function setAuctionDelay(uint256 _newDelay) external nonReentrant onlyRole(DEFAULT_ADMIN_ROLE) {
        _setAuctionDelay(_newDelay);
    }

    /// @param _newLength {s} Length of an auction
    function setAuctionLength(uint256 _newLength) external nonReentrant onlyRole(DEFAULT_ADMIN_ROLE) {
        _setAuctionLength(_newLength);
    }

    /// @param _newMandate New mandate, a schelling point to guide governance
    function setMandate(string calldata _newMandate) external onlyRole(DEFAULT_ADMIN_ROLE) {
        _setMandate(_newMandate);
    }

    /// @param _newSwapper New Swapper to use; set to zero to disable swaps
    function setSwapper(ISwapper _newSwapper) external onlyRole(DEFAULT_ADMIN_ROLE) {
        _setSwapper(_newSwapper);
    }

    /// Kill the Folio, callable only by the admin
    /// @dev Folio cannot be minted and auctions cannot be approved, opened, or bid on
    function killFolio() external onlyRole(DEFAULT_ADMIN_ROLE) {
        isKilled = true;

        emit FolioKilled();
    }

    // ==== Share + Asset Accounting ====

    /// @dev Contains all pending fee shares
    function totalSupply() public view virtual override(ERC20Upgradeable) returns (uint256) {
        (uint256 _daoPendingFeeShares, uint256 _feeRecipientsPendingFeeShares) = _getPendingFeeShares();
        return super.totalSupply() + _daoPendingFeeShares + _feeRecipientsPendingFeeShares;
    }

    /// @return _assets
    /// @return _amounts {tok}
    function folio() external view returns (address[] memory _assets, uint256[] memory _amounts) {
        return toAssets(10 ** decimals(), Math.Rounding.Floor);
    }

    /// @return _assets
    /// @return _amounts {tok}
    function totalAssets() external view returns (address[] memory _assets, uint256[] memory _amounts) {
        require(!_reentrancyGuardEntered(), ReentrancyGuardReentrantCall());

        _assets = basket.values();

        uint256 assetLength = _assets.length;
        _amounts = new uint256[](assetLength);
        for (uint256 i; i < assetLength; i++) {
            _amounts[i] = IERC20(_assets[i]).balanceOf(address(this));

            if (activeSwap != ISwap(address(0))) {
                _amounts[i] += IERC20(_assets[i]).balanceOf(address(activeSwap));
            }
        }
    }

    /// @param shares {share}
    /// @return _assets
    /// @return _amounts {tok}
    function toAssets(
        uint256 shares,
        Math.Rounding rounding
    ) public view returns (address[] memory _assets, uint256[] memory _amounts) {
        require(!_reentrancyGuardEntered(), ReentrancyGuardReentrantCall());

        return _toAssets(shares, rounding);
    }

    /// @dev Use allowances to set slippage limits for provided assets
    /// @dev Minting has 3 share-portions: (i) receiver shares, (ii) DAO fee shares, (iii) fee recipients shares
    /// @param shares {share} Amount of shares to mint
    /// @param minSharesOut {share} Minimum amount of shares the caller must receive after fees
    /// @return _assets
    /// @return _amounts {tok}
    function mint(
        uint256 shares,
        address receiver,
        uint256 minSharesOut
    ) external nonReentrant returns (address[] memory _assets, uint256[] memory _amounts) {
        require(!isKilled, Folio__FolioKilled());

        _poke();

        // === Calculate fee shares ===

        (, uint256 daoFeeNumerator, uint256 daoFeeDenominator, uint256 daoFeeFloor) = daoFeeRegistry.getFeeDetails(
            address(this)
        );

        // {share} = {share} * D18{1} / D18
        uint256 totalFeeShares = (shares * mintFee + D18 - 1) / D18;
        uint256 daoFeeShares = (totalFeeShares * daoFeeNumerator + daoFeeDenominator - 1) / daoFeeDenominator;

        // ensure DAO's portion of fees is at least the DAO feeFloor
        uint256 minDaoShares = (shares * daoFeeFloor + D18 - 1) / D18;
        daoFeeShares = daoFeeShares < minDaoShares ? minDaoShares : daoFeeShares;

        // 100% to DAO, if necessary
        totalFeeShares = totalFeeShares < daoFeeShares ? daoFeeShares : totalFeeShares;

        // {share}
        uint256 sharesOut = shares - totalFeeShares;
        require(sharesOut != 0 && sharesOut >= minSharesOut, Folio__InsufficientSharesOut());

        // === Transfer assets in ===

        (_assets, _amounts) = _toAssets(shares, Math.Rounding.Ceil);

        uint256 assetLength = _assets.length;
        for (uint256 i; i < assetLength; i++) {
            if (_amounts[i] != 0) {
                SafeERC20.safeTransferFrom(IERC20(_assets[i]), msg.sender, address(this), _amounts[i]);
            }
        }

        // === Mint shares ===

        _mint(receiver, sharesOut);

        // defer fee handouts until distributeFees()
        daoPendingFeeShares += daoFeeShares;
        feeRecipientsPendingFeeShares += totalFeeShares - daoFeeShares;
    }

    /// @param shares {share} Amount of shares to redeem
    /// @param assets Assets to receive, must match basket exactly. DO NOT pass empty array
    /// @param minAmountsOut {tok} Minimum amounts of each asset to receive
    /// @return _amounts {tok} Actual amounts transferred of each asset
    function redeem(
        uint256 shares,
        address receiver,
        address[] calldata assets,
        uint256[] calldata minAmountsOut
    ) external nonReentrant returns (uint256[] memory _amounts) {
        _poke();

        address[] memory _assets;
        (_assets, _amounts) = _toAssets(shares, Math.Rounding.Floor);

        // === Burn shares ===

        _burn(msg.sender, shares);

        // === Transfer assets out ===

        uint256 len = _assets.length;
        require(len == assets.length && len == minAmountsOut.length, Folio__InvalidArrayLengths());

        for (uint256 i; i < len; i++) {
            require(_assets[i] == assets[i], Folio__InvalidAsset());
            require(_amounts[i] >= minAmountsOut[i], Folio__InvalidAssetAmount(_assets[i]));

            if (_amounts[i] != 0) {
                SafeERC20.safeTransfer(IERC20(_assets[i]), receiver, _amounts[i]);
            }
        }
    }

    // ==== Fee Shares ====

    /// @return {share} Up-to-date sum of DAO and fee recipients pending fee shares
    function getPendingFeeShares() public view returns (uint256) {
        (uint256 _daoPendingFeeShares, uint256 _feeRecipientsPendingFeeShares) = _getPendingFeeShares();
        return _daoPendingFeeShares + _feeRecipientsPendingFeeShares;
    }

    /// Distribute all pending fee shares
    /// @dev Recipients: DAO and fee recipients; if feeRecipients are empty, the DAO gets all the fees
    /// @dev Pending fee shares are already reflected in the total supply, this function only concretizes balances
    function distributeFees() public nonReentrant {
        _poke();
        // daoPendingFeeShares and feeRecipientsPendingFeeShares are up-to-date

        // === Fee recipients ===

        uint256 _feeRecipientsPendingFeeShares = feeRecipientsPendingFeeShares;
        feeRecipientsPendingFeeShares = 0;
        uint256 feeRecipientsTotal;

        uint256 len = feeRecipients.length;
        for (uint256 i; i < len; i++) {
            // {share} = {share} * D18{1} / D18
            uint256 shares = (_feeRecipientsPendingFeeShares * feeRecipients[i].portion) / D18;
            feeRecipientsTotal += shares;

            _mint(feeRecipients[i].recipient, shares);

            emit FolioFeePaid(feeRecipients[i].recipient, shares);
        }

        // === DAO ===

        // {share}
        uint256 daoShares = daoPendingFeeShares + _feeRecipientsPendingFeeShares - feeRecipientsTotal;

        (address daoRecipient, , , ) = daoFeeRegistry.getFeeDetails(address(this));
        _mint(daoRecipient, daoShares);
        emit ProtocolFeePaid(daoRecipient, daoShares);

        daoPendingFeeShares = 0;
    }

    // ==== Auctions ====

    function nextAuctionId() external view returns (uint256) {
        return auctions.length;
    }

    /// The amount on sale in an auction
    /// @dev Can be bid on in chunks
    /// @dev Fluctuates changes over time as price changes (can go up or down)
    /// @return sellAmount {sellTok} The amount of sell token on sale in the auction at a given timestamp
    function lot(uint256 auctionId, uint256 timestamp) external view returns (uint256 sellAmount) {
<<<<<<< HEAD
        return FolioLib.lot(auctions[auctionId], timestamp, totalSupply());
=======
        Auction storage auction = auctions[auctionId];

        uint256 _totalSupply = totalSupply();
        uint256 sellBal = auction.sellToken.balanceOf(address(this));
        uint256 buyBal = auction.buyToken.balanceOf(address(this));

        // {sellTok} = D27{sellTok/share} * {share} / D27
        uint256 minSellBal = Math.mulDiv(auction.sellLimit.spot, _totalSupply, D27, Math.Rounding.Ceil);
        uint256 sellAvailable = sellBal > minSellBal ? sellBal - minSellBal : 0;

        // {buyTok} = D27{buyTok/share} * {share} / D27
        uint256 maxBuyBal = Math.mulDiv(auction.buyLimit.spot, _totalSupply, D27, Math.Rounding.Floor);
        uint256 buyAvailable = buyBal < maxBuyBal ? maxBuyBal - buyBal : 0;

        // avoid overflow
        if (buyAvailable > MAX_RATE) {
            return sellAvailable;
        }

        // D27{buyTok/sellTok}
        uint256 price = _price(auction, timestamp);

        // {sellTok} = {buyTok} * D27 / D27{buyTok/sellTok}
        uint256 sellAvailableFromBuy = Math.mulDiv(buyAvailable, D27, price, Math.Rounding.Floor);
        sellAmount = Math.min(sellAvailable, sellAvailableFromBuy);
>>>>>>> 07095b01
    }

    /// @return D27{buyTok/sellTok} The price at the given timestamp as an 27-decimal fixed point
    function getPrice(uint256 auctionId, uint256 timestamp) external view returns (uint256) {
        return FolioLib.price(auctions[auctionId], timestamp);
    }

    /// Get the bid amount required to purchase the sell amount
    /// @param sellAmount {sellTok} The amount of sell tokens the bidder is offering the protocol
    /// @return bidAmount {buyTok} The amount of buy tokens required to bid in the auction at a given timestamp
    function getBid(
        uint256 auctionId,
        uint256 timestamp,
        uint256 sellAmount
    ) external view returns (uint256 bidAmount) {
        bidAmount = FolioLib.getBid(auctions[auctionId], timestamp, totalSupply(), sellAmount, type(uint256).max);
    }

    /// Approve an auction to run
    /// @param sell The token to sell, from the perspective of the Folio
    /// @param buy The token to buy, from the perspective of the Folio
    /// @param sellLimit D27{sellTok/share} min ratio of sell token to shares allowed, inclusive, 1e54 max
    /// @param buyLimit D27{buyTok/share} max balance-ratio to shares allowed, exclusive, 1e54 max
    /// @param prices D27{buyTok/sellTok} Price range
    /// @param ttl {s} How long a auction can exist in an APPROVED state until it can no longer be OPENED
    ///     (once opened, it always finishes).
    ///     Must be >= auctionDelay if intended to be openly available
    ///     Set < auctionDelay to restrict launching to the AUCTION_LAUNCHER
    /// @param runs {runs} How many times the auction can be opened before it is permanently closed
    /// @param dustAmount {sellTok} Amount of sell token below which we consider dust and remove from basket
    function approveAuction(
        IERC20 sell,
        IERC20 buy,
        BasketRange calldata sellLimit,
        BasketRange calldata buyLimit,
        Prices calldata prices,
        uint256 ttl,
        uint256 runs,
        uint256 dustAmount
    ) external nonReentrant onlyRole(AUCTION_APPROVER) {
        require(!isKilled, Folio__FolioKilled());

        require(
            address(sell) != address(0) && address(buy) != address(0) && address(sell) != address(buy),
            Folio__InvalidAuctionTokens()
        );

        require(
            sellLimit.high <= MAX_RATE && sellLimit.low <= sellLimit.spot && sellLimit.high >= sellLimit.spot,
            Folio__InvalidSellLimit()
        );

        require(
            buyLimit.low != 0 &&
                buyLimit.high <= MAX_RATE &&
                buyLimit.low <= buyLimit.spot &&
                buyLimit.high >= buyLimit.spot,
            Folio__InvalidBuyLimit()
        );

        require(prices.start >= prices.end, Folio__InvalidPrices());

        require(ttl <= MAX_TTL, Folio__InvalidAuctionTTL());

        require(runs != 0, Folio__InvalidAuctionRuns());

        // do not buy and sell the same token simultaneously
        require(
            block.timestamp > sellEnds[address(buy)] && block.timestamp > buyEnds[address(sell)],
            Folio__AuctionCollision()
        );

        // {s}
        uint256 launchDeadline = block.timestamp + ttl;

        sellEnds[address(sell)] = Math.max(sellEnds[address(sell)], launchDeadline);
        buyEnds[address(buy)] = Math.max(buyEnds[address(buy)], launchDeadline);

        Auction memory auction = Auction({
            id: auctions.length,
            sellToken: sell,
            buyToken: buy,
            sellLimit: sellLimit,
            buyLimit: buyLimit,
            prices: Prices(0, 0),
            restrictedUntil: block.timestamp + auctionDelay,
            launchDeadline: launchDeadline,
            startTime: 0,
            endTime: 0,
            k: 0
        });
        auctions.push(auction);

        AuctionDetails memory details = AuctionDetails({
            initialPrices: prices,
            availableRuns: runs,
            dustAmount: dustAmount
        });
        auctionDetails[auction.id] = details;

        emit AuctionApproved(auction.id, address(sell), address(buy), auction, details);
    }

    /// Open an auction as the auction launcher
    /// @param sellLimit D27{sellTok/share} min ratio of sell token to shares allowed, inclusive, 1e54 max
    /// @param buyLimit D27{buyTok/share} max balance-ratio to shares allowed, exclusive, 1e54 max
    /// @param startPrice D27{buyTok/sellTok} 1e54 max
    /// @param endPrice D27{buyTok/sellTok} 1e54 max
    function openAuction(
        uint256 auctionId,
        uint256 sellLimit,
        uint256 buyLimit,
        uint256 startPrice,
        uint256 endPrice
    ) external nonReentrant onlyRole(AUCTION_LAUNCHER) {
        Auction storage auction = auctions[auctionId];
        AuctionDetails storage details = auctionDetails[auctionId];

        // auction launcher can:
        //   - select a sell limit within the approved range
        //   - select a buy limit within the approved range
        //   - raise starting price by up to 100x
        //   - raise ending price arbitrarily (can cause auction not to clear, same as closing auction)

        require(
            startPrice >= details.initialPrices.start &&
                endPrice >= details.initialPrices.end &&
                (details.initialPrices.start == 0 || startPrice <= 100 * details.initialPrices.start),
            Folio__InvalidPrices()
        );

        require(sellLimit >= auction.sellLimit.low && sellLimit <= auction.sellLimit.high, Folio__InvalidSellLimit());

        require(buyLimit >= auction.buyLimit.low && buyLimit <= auction.buyLimit.high, Folio__InvalidBuyLimit());

        auction.sellLimit.spot = sellLimit;
        auction.buyLimit.spot = buyLimit;
        auction.prices.start = startPrice;
        auction.prices.end = endPrice;
        // more price checks in _openAuction()

        _openAuction(auction, details, 0);
    }

    /// Open an auction without restrictions
    /// @dev Unrestricted, callable only after the `auctionDelay`
    function openAuctionUnrestricted(uint256 auctionId) external nonReentrant {
        Auction storage auction = auctions[auctionId];
        AuctionDetails storage details = auctionDetails[auctionId];

        // only open auctions that are unrestricted
        require(block.timestamp >= auction.restrictedUntil, Folio__AuctionCannotBeOpenedWithoutRestriction());

        auction.prices = details.initialPrices;
        // more price checks in _openAuction()

        _openAuction(auction, details, RESTRICTED_AUCTION_BUFFER);
    }

    /// As an alternative to bidding directly, an in-block async swap can be opened without removing Folio's access
    function openSwap(
        uint256 auctionId,
        uint256 sellAmount,
        uint256 buyAmount,
        bytes32 deploymentSalt
    ) external nonReentrant returns (ISwap swap) {
        require(!isKilled, Folio__FolioKilled());
        require(address(swapper) != address(0), Folio__SwapperUnset());
        require(address(swapperRegistry) != address(0), Folio__SwapperRegistryUnset());
        require(!swapperRegistry.isDeprecated(address(swapper)), Folio__SwapperDeprecated());

        Auction storage auction = auctions[auctionId];
        _closeSwap();

        // checks auction is ongoing and sellAmount and buyAmount are valid
        FolioLib.getBid(auction, block.timestamp, totalSupply(), sellAmount, buyAmount);

        // create swap
        bytes32 swapDeploymentSalt = keccak256(
            abi.encode(msg.sender, auctionId, sellAmount, buyAmount, deploymentSalt)
        );
        swap = swapper.createSwap(swapDeploymentSalt);
        auction.sell.forceApprove(address(swap), sellAmount);
        swap.initialize(address(this), auction.sell, auction.buy, sellAmount, buyAmount);
        activeSwap = swap;
    }

    /// Bid in an ongoing auction
    ///   If withCallback is true, caller must adhere to IBidderCallee interface and receives a callback
    ///   If withCallback is false, caller must have provided an allowance in advance
    /// @dev Callable by anyone
    /// @param sellAmount {sellTok} Sell token, the token the bidder receives
    /// @param maxBuyAmount {buyTok} Max buy token, the token the bidder provides
    /// @param withCallback If true, caller must adhere to IBidderCallee interface and transfers tokens via callback
    /// @param data Arbitrary data to pass to the callback
    /// @return boughtAmt {buyTok} The amount bidder receives
    function bid(
        uint256 auctionId,
        uint256 sellAmount,
        uint256 maxBuyAmount,
        bool withCallback,
        bytes calldata data
    ) external nonReentrant returns (uint256 boughtAmt) {
        require(!isKilled, Folio__FolioKilled());
        _closeSwap();

        Auction storage auction = auctions[auctionId];
        uint256 _totalSupply = totalSupply();
<<<<<<< HEAD

        // checks auction is ongoing and sellAmount is valid
        boughtAmt = FolioLib.getBid(auction, block.timestamp, _totalSupply, sellAmount, maxBuyAmount);
=======
        uint256 sellBal = auction.sellToken.balanceOf(address(this));

        // {sellTok} = D27{sellTok/share} * {share} / D27
        uint256 minSellBal = Math.mulDiv(auction.sellLimit.spot, _totalSupply, D27, Math.Rounding.Ceil);
        uint256 sellAvailable = sellBal > minSellBal ? sellBal - minSellBal : 0;

        // ensure auction is large enough to cover bid
        require(sellAmount <= sellAvailable, Folio__InsufficientBalance());

        // put buy token in basket
        _addToBasket(address(auction.buyToken));
>>>>>>> 07095b01

        // pay bidder
        auction.sellToken.safeTransfer(msg.sender, sellAmount);

        emit AuctionBid(auctionId, sellAmount, boughtAmt);

<<<<<<< HEAD
=======
        // QoL: remove token from basket if below the `dustAmount`
        // This cannot be relied on strongly. Griefers can choose to leave a balance in slight excess
        if (auction.sellToken.balanceOf(address(this)) <= auctionDetails[auctionId].dustAmount) {
            _removeFromBasket(address(auction.sellToken));
        }

>>>>>>> 07095b01
        // collect payment from bidder
        if (withCallback) {
            uint256 balBefore = auction.buyToken.balanceOf(address(this));

            IBidderCallee(msg.sender).bidCallback(address(auction.buyToken), boughtAmt, data);

            require(auction.buyToken.balanceOf(address(this)) - balBefore >= boughtAmt, Folio__InsufficientBid());
        } else {
            auction.buyToken.safeTransferFrom(msg.sender, address(this), boughtAmt);
        }

        // D27{buyTok/share} = D27{buyTok/share} * {share} / D27
        uint256 maxBuyBal = Math.mulDiv(auction.buyLimit.spot, _totalSupply, D27, Math.Rounding.Floor);

        // ensure post-bid buy balance does not exceed max
        require(auction.buyToken.balanceOf(address(this)) <= maxBuyBal, Folio__ExcessiveBid());
    }

    /// Close an auction
    /// A auction can be closed from anywhere in its lifecycle, and cannot be restarted
    /// @dev Callable by ADMIN or AUCTION_APPROVER or AUCTION_LAUNCHER
    function closeAuction(uint256 auctionId) external nonReentrant {
        require(
            hasRole(DEFAULT_ADMIN_ROLE, msg.sender) ||
                hasRole(AUCTION_APPROVER, msg.sender) ||
                hasRole(AUCTION_LAUNCHER, msg.sender),
            Folio__Unauthorized()
        );

        // do not revert, to prevent griefing
        auctions[auctionId].endTime = block.timestamp - 1;
        auctionDetails[auctionId].availableRuns = 0;

        emit AuctionClosed(auctionId);
    }

    // ==== Internal ====

    /// @param shares {share}
    /// @return _assets
    /// @return _amounts {tok}
    function _toAssets(
        uint256 shares,
        Math.Rounding rounding
    ) internal view returns (address[] memory _assets, uint256[] memory _amounts) {
        uint256 _totalSupply = totalSupply();

        _assets = basket.values();

        uint256 len = _assets.length;
        _amounts = new uint256[](len);
        for (uint256 i; i < len; i++) {
            uint256 assetBal = IERC20(_assets[i]).balanceOf(address(this));
            if (activeSwap != ISwap(address(0))) {
                assetBal += IERC20(_assets[i]).balanceOf(address(activeSwap));
            }

            // {tok} = {share} * {tok} / {share}
            _amounts[i] = Math.mulDiv(shares, assetBal, _totalSupply, rounding);
        }
    }

<<<<<<< HEAD
    /// Claim all token balances from outstanding swap
    function _closeSwap() internal {
        if (address(activeSwap) != address(0)) {
            activeSwap.close();
            activeSwap = ISwap(address(0));
        }
    }

    function _openAuction(Auction storage auction) internal {
=======
    /// @param buffer {s} Additional time buffer that must pass from `endTime` before auction can be opened
    function _openAuction(Auction storage auction, AuctionDetails storage details, uint256 buffer) internal {
>>>>>>> 07095b01
        require(!isKilled, Folio__FolioKilled());

        // only open APPROVED or expired auctions, with buffer
        require(block.timestamp > auction.endTime + buffer, Folio__AuctionCannotBeOpenedYet());

        // do not open auctions that have timed out from ttl
        require(block.timestamp <= auction.launchDeadline, Folio__AuctionTimeout());

<<<<<<< HEAD
        bytes32 pairHash = keccak256(abi.encode(address(auction.sell), address(auction.buy)));
        uint256 auctionId = ~auctionIds[pairHash]; // stored as bit inverse

        // ensure no conflicting auctions
        // no opposing trades or parallel auctions for the same pair
        // necessary to prevent dutch auctions from taking losses
        require(
            block.timestamp > sellEnds[address(auction.buy)] &&
                block.timestamp > buyEnds[address(auction.sell)] &&
                (auctionId == type(uint256).max || block.timestamp > auctions[auctionId].end),
            Folio__AuctionCollision()
        );

        auctionIds[pairHash] = ~auction.id; // store as bit inverse to distinguish id 0 from unset

        sellEnds[address(auction.sell)] = Math.max(sellEnds[address(auction.sell)], block.timestamp + auctionLength);
        buyEnds[address(auction.buy)] = Math.max(buyEnds[address(auction.buy)], block.timestamp + auctionLength);
=======
        // {s}
        uint256 endTime = block.timestamp + auctionLength;

        sellEnds[address(auction.sellToken)] = Math.max(sellEnds[address(auction.sellToken)], endTime);
        buyEnds[address(auction.buyToken)] = Math.max(buyEnds[address(auction.buyToken)], endTime);
>>>>>>> 07095b01

        // ensure valid price range (startPrice == endPrice is valid)
        require(
            auction.prices.start >= auction.prices.end &&
                auction.prices.end != 0 &&
                auction.prices.start <= MAX_RATE &&
                auction.prices.start / auction.prices.end <= MAX_PRICE_RANGE,
            Folio__InvalidPrices()
        );

        // ensure auction has enough runs remaining
        require(details.availableRuns != 0, Folio__InvalidAuctionRuns());
        unchecked {
            details.availableRuns--;
        }

        auction.startTime = block.timestamp;
        auction.endTime = endTime;

        // ensure buy token is in basket since swaps can happen out-of-band
        _addToBasket(address(auction.buy));
        emit AuctionOpened(auction.id, auction);

        // D18{1}
        // k = ln(P_0 / P_t) / t
        auction.k = UD60x18.wrap((auction.prices.start * D18) / auction.prices.end).ln().unwrap() / auctionLength;
        // gas optimization to avoid recomputing k on every bid
    }

<<<<<<< HEAD
=======
    /// @return p D27{buyTok/sellTok}
    function _price(Auction storage auction, uint256 timestamp) internal view returns (uint256 p) {
        // ensure auction is ongoing
        require(timestamp >= auction.startTime && timestamp <= auction.endTime, Folio__AuctionNotOngoing());

        if (timestamp == auction.startTime) {
            return auction.prices.start;
        }
        if (timestamp == auction.endTime) {
            return auction.prices.end;
        }

        uint256 elapsed = timestamp - auction.startTime;

        // P_t = P_0 * e ^ -kt
        // D27{buyTok/sellTok} = D27{buyTok/sellTok} * D18{1} / D18
        p = (auction.prices.start * MathLib.exp(-1 * int256(auction.k * elapsed))) / D18;
        if (p < auction.prices.end) {
            p = auction.prices.end;
        }
    }

>>>>>>> 07095b01
    /// @return _daoPendingFeeShares {share}
    /// @return _feeRecipientsPendingFeeShares {share}
    function _getPendingFeeShares()
        internal
        view
        returns (uint256 _daoPendingFeeShares, uint256 _feeRecipientsPendingFeeShares)
    {
        _daoPendingFeeShares = daoPendingFeeShares;
        _feeRecipientsPendingFeeShares = feeRecipientsPendingFeeShares;

        uint256 supply = super.totalSupply() + _daoPendingFeeShares + _feeRecipientsPendingFeeShares;
        uint256 elapsed = block.timestamp - lastPoke;

        (, uint256 daoFeeNumerator, uint256 daoFeeDenominator, uint256 daoFeeFloor) = daoFeeRegistry.getFeeDetails(
            address(this)
        );

        // convert annual percentage to per-second for comparison with stored tvlFee
        // = 1 - (1 - feeFloor) ^ (1 / 31536000)
        // D18{1/s} = D18{1} - D18{1} * D18{1} ^ D18{1/s}
<<<<<<< HEAD
        uint256 feeFloor = D18 - FolioLib.UD_pow(UD60x18.wrap(D18 - daoFeeFloor), ANNUALIZER);
=======
        uint256 feeFloor = D18 - MathLib.pow(D18 - daoFeeFloor, ONE_OVER_YEAR);
>>>>>>> 07095b01

        // D18{1/s}
        uint256 _tvlFee = feeFloor > tvlFee ? feeFloor : tvlFee;

        // {share} += {share} * D18 / D18{1/s} ^ {s} - {share}
        uint256 feeShares = (supply * D18) / UD60x18.wrap(D18 - _tvlFee).powu(elapsed).unwrap() - supply;

        // D18{1} = D18{1/s} * D18 / D18{1/s}
        uint256 correction = (feeFloor * D18 + _tvlFee - 1) / _tvlFee;

        // {share} = {share} * D18{1} / D18
        uint256 daoShares = (correction > (daoFeeNumerator * D18 + daoFeeDenominator - 1) / daoFeeDenominator)
            ? (feeShares * correction + D18 - 1) / D18
            : (feeShares * daoFeeNumerator + daoFeeDenominator - 1) / daoFeeDenominator;

        _daoPendingFeeShares += daoShares;
        _feeRecipientsPendingFeeShares += feeShares - daoShares;
    }

    /// Set TVL fee by annual percentage. Different from how it is stored!
    /// @param _newFeeAnnually D18{1}
    function _setTVLFee(uint256 _newFeeAnnually) internal {
        require(_newFeeAnnually <= MAX_TVL_FEE, Folio__TVLFeeTooHigh());

        // convert annual percentage to per-second
        // = 1 - (1 - _newFeeAnnually) ^ (1 / 31536000)
        // D18{1/s} = D18{1} - D18{1} ^ {s}
<<<<<<< HEAD
        tvlFee = D18 - FolioLib.UD_pow(UD60x18.wrap(D18 - _newFeeAnnually), ANNUALIZER);
=======
        tvlFee = D18 - MathLib.pow(D18 - _newFeeAnnually, ONE_OVER_YEAR);
>>>>>>> 07095b01

        require(_newFeeAnnually == 0 || tvlFee != 0, Folio__TVLFeeTooLow());

        emit TVLFeeSet(tvlFee, _newFeeAnnually);
    }

    /// Set mint fee
    /// @param _newFee D18{1}
    function _setMintFee(uint256 _newFee) internal {
        require(_newFee <= MAX_MINT_FEE, Folio__MintFeeTooHigh());

        mintFee = _newFee;
        emit MintFeeSet(_newFee);
    }

    /// @dev Warning: An empty fee recipients table will result in all fees being sent to DAO
    function _setFeeRecipients(FeeRecipient[] memory _feeRecipients) internal {
        emit FeeRecipientsSet(_feeRecipients);

        // Clear existing fee table
        uint256 len = feeRecipients.length;
        for (uint256 i; i < len; i++) {
            feeRecipients.pop();
        }

        // Add new items to the fee table
        len = _feeRecipients.length;

        if (len == 0) {
            return;
        }

        require(len <= MAX_FEE_RECIPIENTS, Folio__TooManyFeeRecipients());

        address previousRecipient;
        uint256 total;

        for (uint256 i; i < len; i++) {
            require(_feeRecipients[i].recipient > previousRecipient, Folio__FeeRecipientInvalidAddress());
            require(_feeRecipients[i].portion != 0, Folio__FeeRecipientInvalidFeeShare());

            total += _feeRecipients[i].portion;
            previousRecipient = _feeRecipients[i].recipient;
            feeRecipients.push(_feeRecipients[i]);
        }

        // ensure table adds up to 100%
        require(total == D18, Folio__BadFeeTotal());
    }

    /// @dev Overrules RESTRICTED_AUCTION_BUFFER on first auction run
    /// @param _newDelay {s}
    function _setAuctionDelay(uint256 _newDelay) internal {
        require(_newDelay <= MAX_AUCTION_DELAY, Folio__InvalidAuctionDelay());

        auctionDelay = _newDelay;
        emit AuctionDelaySet(_newDelay);
    }

    /// @param _newLength {s}
    function _setAuctionLength(uint256 _newLength) internal {
        require(_newLength >= MIN_AUCTION_LENGTH && _newLength <= MAX_AUCTION_LENGTH, Folio__InvalidAuctionLength());

        auctionLength = _newLength;
        emit AuctionLengthSet(auctionLength);
    }

    function _setMandate(string calldata _newMandate) internal {
        mandate = _newMandate;
        emit MandateSet(_newMandate);
    }

    function _setSwapper(ISwapper _newSwapper) internal {
        swapper = _newSwapper;
        emit SwapperSet(address(_newSwapper));
    }

    /// @dev After: daoPendingFeeShares and feeRecipientsPendingFeeShares are up-to-date
    function _poke() internal {
        _closeSwap();

        if (lastPoke == block.timestamp) {
            return;
        }

        (daoPendingFeeShares, feeRecipientsPendingFeeShares) = _getPendingFeeShares();
        lastPoke = block.timestamp;
    }

    function _addToBasket(address token) internal returns (bool) {
        require(token != address(0), Folio__InvalidAsset());
        emit BasketTokenAdded(token);

        return basket.add(token);
    }

    function _removeFromBasket(address token) internal returns (bool) {
        emit BasketTokenRemoved(token);

        return basket.remove(token);
    }
}<|MERGE_RESOLUTION|>--- conflicted
+++ resolved
@@ -12,11 +12,8 @@
 
 import { UD60x18, powu } from "@prb/math/src/UD60x18.sol";
 
-<<<<<<< HEAD
 import { COWSWAP_GPV2_SETTLEMENT } from "@utils/GPv2OrderLib.sol";
-=======
 import { MathLib } from "@utils/MathLib.sol";
->>>>>>> 07095b01
 import { Versioned } from "@utils/Versioned.sol";
 
 import { FolioLib } from "@utils/FolioLib.sol";
@@ -74,21 +71,15 @@
  * re-launched, up to the remaining number of `auction.availableRuns`. Between re-runs of the same auction, an
  * additional RESTRICTED_AUCTION_BUFFER (120s) is applied to give the AUCTION_LAUNCHER time to act first.
  *
-<<<<<<< HEAD
- * Auction bids can peformed either directly against the Folio or in a swap via `openSwap()`, if `swapper` is set.
- * This deploys a new contract
- * that holds the balance being swapped, that the Folio can retrieve at anytime. Before that point, a cowswap order
- * might be received by the Swap contract, which can be validated via EIP-1271.
- *
- * A Folio is backed by a flexible number of ERC20 tokens of any denomination/price (within assumed ranges, see README)
- * All tokens tracked by the Folio are required to issue/redeem. This forms the basket.
-=======
  * An approved auction cannot block another approved auction from being opened. If an auction has been approved, then
  * it can be executed in parallel with any of the other approved auctions. Two auctions conflict on approval
  * if they share opposing tokens: if the sell token in one auction equals the buy token in the other.
->>>>>>> 07095b01
  *
  * Rebalancing targets for auctions are defined in basket ratios: ratios of token to Folio shares, units D27{tok/share}
+ *
+ * Auction bids can peformed either directly against the Folio or in a swap via `openSwap()`, if `swapper` is set.
+ * This deploys a new contract that holds the balance being swapped, that the Folio can retrieve at anytime.
+ * Before that point, a cowswap order might be received by the Swap contract, which can be validated via EIP-1271.
  *
  * Fees:
  *   - TVL fee: fee per unit time. Max 10% annually
@@ -153,13 +144,13 @@
      *   - All auctions are dutch auctions with an exponential decay curve, but startPrice can equal endPrice
      */
     Auction[] public auctions;
-<<<<<<< HEAD
-    mapping(address token => uint256 ts) public sellEnds; // {s} timestamp of latest ongoing auction for sells
-    mapping(address token => uint256 ts) public buyEnds; // {s} timestamp of latest ongoing auction for buys
-    uint256 public auctionDelay; // {s} delay in the APPROVED state before an auction can be permissionlessly opened
+    mapping(address token => uint256 ts) public sellEnds; // {s} timestamp of last possible second we could sell the token
+    mapping(address token => uint256 ts) public buyEnds; // {s} timestamp of last possible second we could buy the token
+    uint256 public auctionDelay; // {s} delay in the APPROVED state before an auction can be opened by anyone
     uint256 public auctionLength; // {s} length of an auction
 
-    // === 1.0.1 ===
+    // === 2.0.0 ===
+    mapping(uint256 auctionId => AuctionDetails) public auctionDetails;
 
     // hash of (sell, buy) pair => auctionId, stored as a bit-inverse to distinguish id 0 from unset
     mapping(bytes32 pairHash => uint256 bitInverseAuctionId) internal auctionIds;
@@ -167,15 +158,6 @@
     IFolioSwapperRegistry public swapperRegistry;
     ISwapper public swapper;
     ISwap public activeSwap;
-=======
-    mapping(address => uint256) public sellEnds; // {s} timestamp of last possible second we could sell the token
-    mapping(address => uint256) public buyEnds; // {s} timestamp of last possible second we could buy the token
-    uint256 public auctionDelay; // {s} delay in the APPROVED state before an auction can be opened by anyone
-    uint256 public auctionLength; // {s} length of an auction
-
-    // === 2.0.0 ===
-    mapping(uint256 auctionId => AuctionDetails) public auctionDetails;
->>>>>>> 07095b01
 
     /// @custom:oz-upgrades-unsafe-allow constructor
     constructor() {
@@ -488,9 +470,6 @@
     /// @dev Fluctuates changes over time as price changes (can go up or down)
     /// @return sellAmount {sellTok} The amount of sell token on sale in the auction at a given timestamp
     function lot(uint256 auctionId, uint256 timestamp) external view returns (uint256 sellAmount) {
-<<<<<<< HEAD
-        return FolioLib.lot(auctions[auctionId], timestamp, totalSupply());
-=======
         Auction storage auction = auctions[auctionId];
 
         uint256 _totalSupply = totalSupply();
@@ -516,7 +495,6 @@
         // {sellTok} = {buyTok} * D27 / D27{buyTok/sellTok}
         uint256 sellAvailableFromBuy = Math.mulDiv(buyAvailable, D27, price, Math.Rounding.Floor);
         sellAmount = Math.min(sellAvailable, sellAvailableFromBuy);
->>>>>>> 07095b01
     }
 
     /// @return D27{buyTok/sellTok} The price at the given timestamp as an 27-decimal fixed point
@@ -725,11 +703,6 @@
 
         Auction storage auction = auctions[auctionId];
         uint256 _totalSupply = totalSupply();
-<<<<<<< HEAD
-
-        // checks auction is ongoing and sellAmount is valid
-        boughtAmt = FolioLib.getBid(auction, block.timestamp, _totalSupply, sellAmount, maxBuyAmount);
-=======
         uint256 sellBal = auction.sellToken.balanceOf(address(this));
 
         // {sellTok} = D27{sellTok/share} * {share} / D27
@@ -741,22 +714,18 @@
 
         // put buy token in basket
         _addToBasket(address(auction.buyToken));
->>>>>>> 07095b01
 
         // pay bidder
         auction.sellToken.safeTransfer(msg.sender, sellAmount);
 
         emit AuctionBid(auctionId, sellAmount, boughtAmt);
 
-<<<<<<< HEAD
-=======
         // QoL: remove token from basket if below the `dustAmount`
         // This cannot be relied on strongly. Griefers can choose to leave a balance in slight excess
         if (auction.sellToken.balanceOf(address(this)) <= auctionDetails[auctionId].dustAmount) {
             _removeFromBasket(address(auction.sellToken));
         }
 
->>>>>>> 07095b01
         // collect payment from bidder
         if (withCallback) {
             uint256 balBefore = auction.buyToken.balanceOf(address(this));
@@ -819,7 +788,6 @@
         }
     }
 
-<<<<<<< HEAD
     /// Claim all token balances from outstanding swap
     function _closeSwap() internal {
         if (address(activeSwap) != address(0)) {
@@ -828,11 +796,8 @@
         }
     }
 
-    function _openAuction(Auction storage auction) internal {
-=======
     /// @param buffer {s} Additional time buffer that must pass from `endTime` before auction can be opened
     function _openAuction(Auction storage auction, AuctionDetails storage details, uint256 buffer) internal {
->>>>>>> 07095b01
         require(!isKilled, Folio__FolioKilled());
 
         // only open APPROVED or expired auctions, with buffer
@@ -841,7 +806,6 @@
         // do not open auctions that have timed out from ttl
         require(block.timestamp <= auction.launchDeadline, Folio__AuctionTimeout());
 
-<<<<<<< HEAD
         bytes32 pairHash = keccak256(abi.encode(address(auction.sell), address(auction.buy)));
         uint256 auctionId = ~auctionIds[pairHash]; // stored as bit inverse
 
@@ -857,15 +821,11 @@
 
         auctionIds[pairHash] = ~auction.id; // store as bit inverse to distinguish id 0 from unset
 
-        sellEnds[address(auction.sell)] = Math.max(sellEnds[address(auction.sell)], block.timestamp + auctionLength);
-        buyEnds[address(auction.buy)] = Math.max(buyEnds[address(auction.buy)], block.timestamp + auctionLength);
-=======
         // {s}
         uint256 endTime = block.timestamp + auctionLength;
 
         sellEnds[address(auction.sellToken)] = Math.max(sellEnds[address(auction.sellToken)], endTime);
         buyEnds[address(auction.buyToken)] = Math.max(buyEnds[address(auction.buyToken)], endTime);
->>>>>>> 07095b01
 
         // ensure valid price range (startPrice == endPrice is valid)
         require(
@@ -895,8 +855,6 @@
         // gas optimization to avoid recomputing k on every bid
     }
 
-<<<<<<< HEAD
-=======
     /// @return p D27{buyTok/sellTok}
     function _price(Auction storage auction, uint256 timestamp) internal view returns (uint256 p) {
         // ensure auction is ongoing
@@ -919,7 +877,6 @@
         }
     }
 
->>>>>>> 07095b01
     /// @return _daoPendingFeeShares {share}
     /// @return _feeRecipientsPendingFeeShares {share}
     function _getPendingFeeShares()
@@ -940,11 +897,7 @@
         // convert annual percentage to per-second for comparison with stored tvlFee
         // = 1 - (1 - feeFloor) ^ (1 / 31536000)
         // D18{1/s} = D18{1} - D18{1} * D18{1} ^ D18{1/s}
-<<<<<<< HEAD
-        uint256 feeFloor = D18 - FolioLib.UD_pow(UD60x18.wrap(D18 - daoFeeFloor), ANNUALIZER);
-=======
         uint256 feeFloor = D18 - MathLib.pow(D18 - daoFeeFloor, ONE_OVER_YEAR);
->>>>>>> 07095b01
 
         // D18{1/s}
         uint256 _tvlFee = feeFloor > tvlFee ? feeFloor : tvlFee;
@@ -972,11 +925,7 @@
         // convert annual percentage to per-second
         // = 1 - (1 - _newFeeAnnually) ^ (1 / 31536000)
         // D18{1/s} = D18{1} - D18{1} ^ {s}
-<<<<<<< HEAD
-        tvlFee = D18 - FolioLib.UD_pow(UD60x18.wrap(D18 - _newFeeAnnually), ANNUALIZER);
-=======
         tvlFee = D18 - MathLib.pow(D18 - _newFeeAnnually, ONE_OVER_YEAR);
->>>>>>> 07095b01
 
         require(_newFeeAnnually == 0 || tvlFee != 0, Folio__TVLFeeTooLow());
 

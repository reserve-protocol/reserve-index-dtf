// SPDX-License-Identifier: MIT
pragma solidity 0.8.28;

import { AccessControlEnumerableUpgradeable } from "@openzeppelin/contracts-upgradeable/access/extensions/AccessControlEnumerableUpgradeable.sol";
import { ERC20Upgradeable } from "@openzeppelin/contracts-upgradeable/token/ERC20/ERC20Upgradeable.sol";
import { ReentrancyGuardUpgradeable } from "@openzeppelin/contracts-upgradeable/utils/ReentrancyGuardUpgradeable.sol";
import { Initializable } from "@openzeppelin/contracts-upgradeable/proxy/utils/Initializable.sol";

import { EnumerableSet } from "@openzeppelin/contracts/utils/structs/EnumerableSet.sol";
import { SafeERC20, IERC20 } from "@openzeppelin/contracts/token/ERC20/utils/SafeERC20.sol";
import { Math } from "@openzeppelin/contracts/utils/math/Math.sol";

import { UD60x18, powu, pow } from "@prb/math/src/UD60x18.sol";
import { SD59x18, exp, intoUint256 } from "@prb/math/src/SD59x18.sol";

import { Versioned } from "@utils/Versioned.sol";

import { IFolioDAOFeeRegistry } from "@interfaces/IFolioDAOFeeRegistry.sol";
import { IFolio } from "@interfaces/IFolio.sol";

interface IBidderCallee {
    /// @param buyAmount {qBuyTok}
    function bidCallback(address buyToken, uint256 buyAmount, bytes calldata data) external;
}

uint256 constant MAX_FOLIO_FEE = 0.5e18; // D18{1/year} 50% annually
uint256 constant MAX_MINTING_FEE = 0.10e18; // D18{1} 10%
uint256 constant MIN_AUCTION_LENGTH = 60; // {s} 1 min
uint256 constant MAX_AUCTION_LENGTH = 604800; // {s} 1 week
uint256 constant MAX_TRADE_DELAY = 604800; // {s} 1 week
uint256 constant MAX_FEE_RECIPIENTS = 64;
uint256 constant MAX_TTL = 604800 * 4; // {s} 4 weeks
uint256 constant MIN_DAO_MINTING_FEE = 0.0005e18; // D18{1} 5 bps
uint256 constant MAX_RATE = 1e54; // D18{buyTok/sellTok}
uint256 constant MAX_PRICE_RANGE = 1e9; // {1}

UD60x18 constant ANNUALIZATION_EXP = UD60x18.wrap(31709791983); // D18{1/s} 1 / 31536000

uint256 constant D18 = 1e18; // D18
uint256 constant D27 = 1e27; // D27

/**
 * @title Folio
 * @author akshatmittal, julianmrodri, pmckelvy1, tbrent
 */
contract Folio is
    IFolio,
    Initializable,
    ERC20Upgradeable,
    AccessControlEnumerableUpgradeable,
    ReentrancyGuardUpgradeable,
    Versioned
{
    using EnumerableSet for EnumerableSet.AddressSet;
    using SafeERC20 for IERC20;

    IFolioDAOFeeRegistry public daoFeeRegistry;

    /**
     * Roles
     */
    bytes32 public constant TRADE_PROPOSER = keccak256("TRADE_PROPOSER"); // expected to be trading governance's timelock
    bytes32 public constant TRADE_LAUNCHER = keccak256("TRADE_LAUNCHER"); // optional: EOA or multisig
    bytes32 public constant VIBES_OFFICER = keccak256("VIBES_OFFICER"); // optional: no permissions

    /**
     */
    EnumerableSet.AddressSet private basket;

    /**
     * Fees
     */
    FeeRecipient[] public feeRecipients;
    uint256 public folioFee; // D18{1/s} demurrage fee on AUM
    uint256 public mintingFee; // D18{1} fee on mint

    /**
     * System
     */
    uint256 public lastPoke; // {s}
    uint256 public daoPendingFeeShares; // {share} shares pending to be distributed ONLY to the DAO
    uint256 public feeRecipientsPendingFeeShares; // {share} shares pending to be distributed ONLY to fee recipients
    bool public isKilled; // {bool} If true, Folio goes into redemption-only mode

    /**
     * Trading
     *   - Trades have a delay before they can be opened, that TRADE_LAUNCHER can bypass
     *   - Multiple trades can be open at once
     *   - Multiple bids can be executed against the same trade
     *   - All trades are dutch auctions, but it's possible to pass startPrice = endPrice
     */
    uint256 public auctionLength; // {s}
    uint256 public tradeDelay; // {s}
    Trade[] public trades;
    mapping(address => uint256) public tradeEnds; // {s}

    /// @custom:oz-upgrades-unsafe-allow constructor
    constructor() {
        _disableInitializers();
    }

    function initialize(
        FolioBasicDetails calldata _basicDetails,
        FolioAdditionalDetails calldata _additionalDetails,
        address _creator,
        address _daoFeeRegistry
    ) external initializer {
        __ERC20_init(_basicDetails.name, _basicDetails.symbol);
        __AccessControlEnumerable_init();
        __AccessControl_init();
        __ReentrancyGuard_init();

        _setFeeRecipients(_additionalDetails.feeRecipients);
        _setFolioFee(_additionalDetails.folioFee);
        _setMintingFee(_additionalDetails.mintingFee);
        _setTradeDelay(_additionalDetails.tradeDelay);
        _setAuctionLength(_additionalDetails.auctionLength);

        daoFeeRegistry = IFolioDAOFeeRegistry(_daoFeeRegistry);

        uint256 assetLength = _basicDetails.assets.length;
        if (assetLength == 0) {
            revert Folio__EmptyAssets();
        }

        for (uint256 i; i < assetLength; i++) {
            if (_basicDetails.assets[i] == address(0)) {
                revert Folio__InvalidAsset();
            }

            uint256 assetBalance = IERC20(_basicDetails.assets[i]).balanceOf(address(this));
            if (assetBalance == 0) {
                revert Folio__InvalidAssetAmount(_basicDetails.assets[i]);
            }

            emit BasketTokenAdded(_basicDetails.assets[i]);
            basket.add(address(_basicDetails.assets[i]));
        }

        lastPoke = block.timestamp;
        _mint(_creator, _basicDetails.initialShares);
        _grantRole(DEFAULT_ADMIN_ROLE, msg.sender);
    }

    function poke() external nonReentrant {
        _poke();
    }

    // ==== Governance ====

    function addToBasket(IERC20 token) external onlyRole(DEFAULT_ADMIN_ROLE) {
        require(basket.add(address(token)), Folio__BasketModificationFailed());

        emit BasketTokenAdded(address(token));
    }

    function removeFromBasket(IERC20 token) external onlyRole(DEFAULT_ADMIN_ROLE) {
        require(basket.remove(address(token)), Folio__BasketModificationFailed());

        emit BasketTokenRemoved(address(token));
    }

    /// @dev Non-reentrant via distributeFees()
    /// @param _newFee D18{1/s} Fee per second on AUM
    function setFolioFee(uint256 _newFee) external onlyRole(DEFAULT_ADMIN_ROLE) {
        distributeFees();

        _setFolioFee(_newFee);
    }

    /// A minting fee below 5 bps will result in the entirety of the fee being sent to the DAO
    /// @dev Non-reentrant via distributeFees()
    /// @param _newFee D18{1} Fee on mint
    function setMintingFee(uint256 _newFee) external onlyRole(DEFAULT_ADMIN_ROLE) {
        distributeFees();

        _setMintingFee(_newFee);
    }

    /// @dev Non-reentrant via distributeFees()
    /// @dev Fee recipients must be unique and sorted by address, and sum to 1e18
    function setFeeRecipients(FeeRecipient[] memory _newRecipients) external onlyRole(DEFAULT_ADMIN_ROLE) {
        distributeFees();

        _setFeeRecipients(_newRecipients);
    }

    /// @param _newDelay {s} Delay after a trade has been approved before it can be permissionlessly opened
    function setTradeDelay(uint256 _newDelay) external nonReentrant onlyRole(DEFAULT_ADMIN_ROLE) {
        _setTradeDelay(_newDelay);
    }

    /// @param _newLength {s} Length of an auction
    function setAuctionLength(uint256 _newLength) external nonReentrant onlyRole(DEFAULT_ADMIN_ROLE) {
        _setAuctionLength(_newLength);
    }

    function killFolio() external onlyRole(DEFAULT_ADMIN_ROLE) {
        isKilled = true;

        emit FolioKilled();
    }

    // ==== Share + Asset Accounting ====

    /// @dev Contains all pending fee shares
    function totalSupply() public view virtual override(ERC20Upgradeable) returns (uint256) {
        (uint256 _daoPendingFeeShares, uint256 _feeRecipientsPendingFeeShares) = _getPendingFeeShares();
        return super.totalSupply() + _daoPendingFeeShares + _feeRecipientsPendingFeeShares;
    }

    // {} -> ({tokAddress}, {tok})
    function folio() external view returns (address[] memory _assets, uint256[] memory _amounts) {
        return toAssets(10 ** decimals(), Math.Rounding.Floor);
    }

    // {} -> ({tokAddress}, {tok})
    function totalAssets() external view returns (address[] memory _assets, uint256[] memory _amounts) {
        _assets = basket.values();

        uint256 assetLength = _assets.length;
        _amounts = new uint256[](assetLength);
        for (uint256 i; i < assetLength; i++) {
            _amounts[i] = IERC20(_assets[i]).balanceOf(address(this));
        }
    }

    // {share} -> ({tokAddress}, {tok})
    function toAssets(
        uint256 shares,
        Math.Rounding rounding
    ) public view returns (address[] memory _assets, uint256[] memory _amounts) {
        if (_reentrancyGuardEntered()) {
            revert ReentrancyGuardReentrantCall();
        }

        return _toAssets(shares, rounding);
    }

    // {share} -> ({tokAddress}, {tok})
    /// @dev Minting has 3 share-portions: (i) receiver shares, (ii) DAO fee shares, (iii) fee recipients shares
    function mint(
        uint256 shares,
        address receiver
    ) external nonReentrant returns (address[] memory _assets, uint256[] memory _amounts) {
        require(!isKilled, Folio__FolioKilled());

        _poke();

        // === Calculate fee shares ===

        (, uint256 daoFeeNumerator, uint256 daoFeeDenominator) = daoFeeRegistry.getFeeDetails(address(this));

        // {share} = {share} * D18{1} / D18
        uint256 totalFeeShares = (shares * mintingFee + D18 - 1) / D18;
        uint256 daoFeeShares = (totalFeeShares * daoFeeNumerator + daoFeeDenominator - 1) / daoFeeDenominator;

        // ensure DAO's portion of fees is at least MIN_DAO_MINTING_FEE
        uint256 minDaoShares = (shares * MIN_DAO_MINTING_FEE + D18 - 1) / D18;
        if (daoFeeShares < minDaoShares) {
            daoFeeShares = minDaoShares;
        }

        // 100% to DAO, if necessary
        if (totalFeeShares < daoFeeShares) {
            totalFeeShares = daoFeeShares;
        }

        // === Transfer assets in ===

        (_assets, _amounts) = _toAssets(shares, Math.Rounding.Ceil);

        uint256 assetLength = _assets.length;
        for (uint256 i; i < assetLength; i++) {
            if (_amounts[i] != 0) {
                SafeERC20.safeTransferFrom(IERC20(_assets[i]), msg.sender, address(this), _amounts[i]);
            }
        }

        // === Mint shares ===

        _mint(receiver, shares - totalFeeShares);

        // defer fee handouts until distributeFees()
        daoPendingFeeShares += daoFeeShares;
        feeRecipientsPendingFeeShares += totalFeeShares - daoFeeShares;
    }

    /// @param shares {share} Amount of shares to redeem
    /// @param assets Assets to receive, must match basket exactly
    /// @param minAmountsOut {tok} Minimum amounts of each asset to receive
    /// @return _amounts {tok} Actual amounts transferred of each asset
    function redeem(
        uint256 shares,
        address receiver,
        address[] calldata assets,
        uint256[] calldata minAmountsOut
    ) external nonReentrant returns (uint256[] memory _amounts) {
        _poke();

        address[] memory _assets;
        (_assets, _amounts) = _toAssets(shares, Math.Rounding.Floor);

        _burn(msg.sender, shares);

        uint256 len = _assets.length;
        if (len != assets.length || len != minAmountsOut.length) {
            revert Folio__InvalidArrayLengths();
        }

        for (uint256 i; i < len; i++) {
            if (_assets[i] != assets[i]) {
                revert Folio__InvalidAsset();
            }

            if (_amounts[i] < minAmountsOut[i]) {
                revert Folio__InvalidAssetAmount(_assets[i]);
            }

            if (_amounts[i] != 0) {
                SafeERC20.safeTransfer(IERC20(_assets[i]), receiver, _amounts[i]);
            }
        }
    }

    // === Fee Shares ===

    /// @return {share} Up-to-date sum of DAO and fee recipients pending fee shares
    function getPendingFeeShares() public view returns (uint256) {
        (uint256 _daoPendingFeeShares, uint256 _feeRecipientsPendingFeeShares) = _getPendingFeeShares();
        return _daoPendingFeeShares + _feeRecipientsPendingFeeShares;
    }

    function distributeFees() public nonReentrant {
        _poke();
        // daoPendingFeeShares and feeRecipientsPendingFeeShares are up-to-date

        // Fee recipients
        uint256 _feeRecipientsPendingFeeShares = feeRecipientsPendingFeeShares;
        feeRecipientsPendingFeeShares = 0;
        uint256 feeRecipientsTotal;

        uint256 len = feeRecipients.length;
        for (uint256 i; i < len; i++) {
            // {share} = {share} * D18{1} / D18
            uint256 shares = (_feeRecipientsPendingFeeShares * feeRecipients[i].portion) / D18;
            feeRecipientsTotal += shares;

            _mint(feeRecipients[i].recipient, shares);

            emit FolioFeePaid(feeRecipients[i].recipient, shares);
        }

        // DAO
        uint256 daoShares = daoPendingFeeShares + _feeRecipientsPendingFeeShares - feeRecipientsTotal;

        (address daoRecipient, , ) = daoFeeRegistry.getFeeDetails(address(this));
        _mint(daoRecipient, daoShares);
        emit ProtocolFeePaid(daoRecipient, daoShares);

        daoPendingFeeShares = 0;
    }

    // ==== Trading ====

    function nextTradeId() external view returns (uint256) {
        return trades.length;
    }

    /// The amount on sale in an auction, dynamically increasing over time
    /// @return sellAmount {sellTok} The amount of sell token on sale in the auction at a given timestamp
    function lot(uint256 tradeId, uint256 timestamp) external view returns (uint256 sellAmount) {
        Trade storage trade = trades[tradeId];

        uint256 _totalSupply = totalSupply();
        uint256 sellBal = trade.sell.balanceOf(address(this));
        uint256 buyBal = trade.buy.balanceOf(address(this));

        // {sellTok} = D27{sellTok/share} * {share} / D27
        uint256 minSellBal = Math.mulDiv(trade.config.sellLimit.spot, _totalSupply, D27, Math.Rounding.Ceil);
        uint256 sellAvailable = sellBal > minSellBal ? sellBal - minSellBal : 0;

        // {buyTok} = D27{buyTok/share} * {share} / D27
        uint256 maxBuyBal = Math.mulDiv(trade.config.buyLimit.spot, _totalSupply, D27, Math.Rounding.Floor);
        uint256 buyAvailable = buyBal < maxBuyBal ? maxBuyBal - buyBal : 0;

        // avoid overflow
        if (buyAvailable > MAX_RATE) {
            return sellAvailable;
        }

        // D27{buyTok/sellTok}
        uint256 price = _price(trade, timestamp);

        // {sellTok} = {buyTok} * D27 / D27{buyTok/sellTok}
        uint256 sellAvailableFromBuy = Math.mulDiv(buyAvailable, D27, price, Math.Rounding.Floor);
        sellAmount = Math.min(sellAvailable, sellAvailableFromBuy);
    }

    /// @return D27{buyTok/sellTok} The price at the given timestamp as an 18-decimal fixed point
    function getPrice(uint256 tradeId, uint256 timestamp) external view returns (uint256) {
        return _price(trades[tradeId], timestamp);
    }

    /// @param sellAmount {sellTok} The amount of sell tokens the bidder is offering the protocol
    /// @return bidAmount {buyTok} The amount of buy tokens required to bid in the auction at a given timestamp
    function getBid(uint256 tradeId, uint256 timestamp, uint256 sellAmount) external view returns (uint256 bidAmount) {
        uint256 price = _price(trades[tradeId], timestamp);

        // {buyTok} = {sellTok} * D27{buyTok/sellTok} / D27
        bidAmount = Math.mulDiv(sellAmount, price, D27, Math.Rounding.Ceil);
    }

    /// @param tradeId Use to ensure expected ordering
    /// @param sell The token to sell, from the perspective of the Folio
    /// @param buy The token to buy, from the perspective of the Folio
    /// @param sellLimit D27{sellTok/share} min ratio of sell token to shares allowed, inclusive, 1e54 max
    /// @param buyLimit D27{buyTok/share} max balance-ratio to shares allowed, exclusive, 1e54 max
    /// @param prices D27{buyTok/sellTok} Price range
    /// @param ttl {s} How long a trade can exist in an APPROVED state until it can no longer be OPENED
    ///     (once opened, it always finishes).
    ///     Must be longer than tradeDelay if intended to be permissionlessly available.
    function approveTrade(
        uint256 tradeId,
        IERC20 sell,
        IERC20 buy,
        Range calldata sellLimit,
        Range calldata buyLimit,
        Prices calldata prices,
        uint256 ttl
    ) external nonReentrant onlyRole(TRADE_PROPOSER) {
        require(!isKilled, Folio__FolioKilled());

        if (trades.length != tradeId) {
            revert Folio__InvalidTradeId();
        }

        if (address(sell) == address(0) || address(buy) == address(0) || address(sell) == address(buy)) {
            revert Folio__InvalidTradeTokens();
        }

        if (
            sellLimit.spot > MAX_RATE ||
            sellLimit.high > MAX_RATE ||
            sellLimit.low > sellLimit.spot ||
            sellLimit.high < sellLimit.spot
        ) {
            revert Folio__InvalidSellLimit();
        }

        if (
            buyLimit.spot == 0 ||
            buyLimit.spot > MAX_RATE ||
            buyLimit.high > MAX_RATE ||
            buyLimit.low > buyLimit.spot ||
            buyLimit.high < buyLimit.spot
        ) {
            revert Folio__InvalidBuyLimit();
        }

        if (prices.start < prices.end) {
            revert Folio__InvalidPrices();
        }

        if (ttl > MAX_TTL) {
            revert Folio__InvalidTradeTTL();
        }

<<<<<<< HEAD
        trades.push(
            Trade({
                id: trades.length,
                sell: sell,
                buy: buy,
                config: AuctionConfig(sellLimit, buyLimit, startPrice, endPrice),
                availableAt: block.timestamp + tradeDelay,
                launchTimeout: block.timestamp + ttl,
                start: 0,
                end: 0,
                k: 0
            })
        );
        emit TradeApproved(
            tradeId,
            address(sell),
            address(buy),
            startPrice,
            endPrice,
            sellLimit.spot,
            sellLimit.low,
            sellLimit.high,
            buyLimit.spot,
            buyLimit.low,
            buyLimit.high
        );
=======
        Trade memory trade = Trade({
            id: trades.length,
            sell: sell,
            buy: buy,
            sellLimit: sellLimit,
            buyLimit: buyLimit,
            prices: prices,
            availableAt: block.timestamp + tradeDelay,
            launchTimeout: block.timestamp + ttl,
            start: 0,
            end: 0,
            k: 0
        });

        trades.push(trade);

        emit TradeApproved(tradeId, address(sell), address(buy), trade);
>>>>>>> 0e8183ab
    }

    /// Open a trade as the trade launcher
    /// @param sellLimit D27{sellTok/share} min ratio of sell token to shares allowed, inclusive, 1e54 max
    /// @param buyLimit D27{buyTok/share} max balance-ratio to shares allowed, exclusive, 1e54 max
    /// @param startPrice D27{buyTok/sellTok} 1e54 max
    /// @param endPrice D27{buyTok/sellTok} 1e54 max
    function openTrade(
        uint256 tradeId,
        uint256 sellLimit,
        uint256 buyLimit,
        uint256 startPrice,
        uint256 endPrice
    ) external nonReentrant onlyRole(TRADE_LAUNCHER) {
        Trade storage trade = trades[tradeId];

        // trade launcher can:
        //   - select a sell limit within the approved range
        //   - select a buy limit within the approved range
        //   - raise starting price by up to 100x
        //   - raise ending price arbitrarily (can cause auction not to clear, same as killing)

        if (
<<<<<<< HEAD
            startPrice < trade.config.startPrice ||
            endPrice < trade.config.endPrice ||
            (trade.config.startPrice != 0 && startPrice > 100 * trade.config.startPrice)
=======
            startPrice < trade.prices.start ||
            endPrice < trade.prices.end ||
            (trade.prices.start != 0 && startPrice > 100 * trade.prices.start)
>>>>>>> 0e8183ab
        ) {
            revert Folio__InvalidPrices();
        }

        if (sellLimit < trade.config.sellLimit.low || sellLimit > trade.config.sellLimit.high) {
            revert Folio__InvalidSellLimit();
        }

        if (buyLimit < trade.config.buyLimit.low || buyLimit > trade.config.buyLimit.high) {
            revert Folio__InvalidBuyLimit();
        }

<<<<<<< HEAD
        trade.config.sellLimit.spot = sellLimit;
        trade.config.buyLimit.spot = buyLimit;
        trade.config.startPrice = startPrice;
        trade.config.endPrice = endPrice;
=======
        trade.sellLimit.spot = sellLimit;
        trade.buyLimit.spot = buyLimit;
        trade.prices.start = startPrice;
        trade.prices.end = endPrice;
>>>>>>> 0e8183ab
        // more price checks in _openTrade()

        _openTrade(trade);
    }

    /// @dev Permissionless, callable only after the trading delay
    function openTradePermissionlessly(uint256 tradeId) external nonReentrant {
        Trade storage trade = trades[tradeId];

        // only open trades that have not timed out (ttl check)
        if (block.timestamp < trade.availableAt) {
            revert Folio__TradeCannotBeOpenedPermissionlesslyYet();
        }

        _openTrade(trade);
    }

    /// Bid in an ongoing auction
    ///   If withCallback is true, caller must adhere to IBidderCallee interface and receives a callback
    ///   If withCallback is false, caller must have provided an allowance in advance
    /// @dev Permissionless
    /// @param sellAmount {sellTok} Sell token, the token the bidder receives
    /// @param maxBuyAmount {buyTok} Max buy token, the token the bidder provides
    /// @param withCallback If true, caller must adhere to IBidderCallee interface and transfers tokens via callback
    /// @param data Arbitrary data to pass to the callback
    /// @return boughtAmt {buyTok} The amount bidder receives
    function bid(
        uint256 tradeId,
        uint256 sellAmount,
        uint256 maxBuyAmount,
        bool withCallback,
        bytes calldata data
    ) external nonReentrant returns (uint256 boughtAmt) {
        Trade storage trade = trades[tradeId];

        // checks trade is ongoing
        // D27{buyTok/sellTok}
        uint256 price = _price(trade, block.timestamp);

        // {buyTok} = {sellTok} * D27{buyTok/sellTok} / D27
        boughtAmt = Math.mulDiv(sellAmount, price, D27, Math.Rounding.Ceil);
        if (boughtAmt > maxBuyAmount) {
            revert Folio__SlippageExceeded();
        }

        // TODO think about fee shares inflating supply over time
        uint256 _totalSupply = totalSupply();
        uint256 sellBal = trade.sell.balanceOf(address(this));

        // {sellTok} = D27{sellTok/share} * {share} / D27
        uint256 minSellBal = Math.mulDiv(trade.config.sellLimit.spot, _totalSupply, D27, Math.Rounding.Ceil);
        uint256 sellAvailable = sellBal > minSellBal ? sellBal - minSellBal : 0;

        // ensure auction is large enough to cover bid
        if (sellAmount > sellAvailable) {
            revert Folio__InsufficientBalance();
        }

        // put buy token in basket
        basket.add(address(trade.buy));

        // pay bidder
        trade.sell.safeTransfer(msg.sender, sellAmount);

        emit TradeBid(tradeId, sellAmount, boughtAmt);

        // QoL feature: close auction and eject token from basket if we have sold all of it
        if (trade.sell.balanceOf(address(this)) == 0) {
            basket.remove(address(trade.sell));
            trade.end = block.timestamp;
            tradeEnds[address(trade.sell)] = block.timestamp;
            tradeEnds[address(trade.buy)] = block.timestamp;
        }

        // collect payment from bidder
        if (withCallback) {
            uint256 balBefore = trade.buy.balanceOf(address(this));

            IBidderCallee(msg.sender).bidCallback(address(trade.buy), boughtAmt, data);

            if (trade.buy.balanceOf(address(this)) - balBefore < boughtAmt) {
                revert Folio__InsufficientBid();
            }
        } else {
            trade.buy.safeTransferFrom(msg.sender, address(this), boughtAmt);
        }

        // D27{buyTok/share} = D27{buyTok/share} * {share} / D27
        uint256 maxBuyBal = Math.mulDiv(trade.config.buyLimit.spot, _totalSupply, D27, Math.Rounding.Floor);

        // ensure post-bid buy balance does not exceed max
        if (trade.buy.balanceOf(address(this)) > maxBuyBal) {
            revert Folio__ExcessiveBid();
        }
    }

    /// Kill a trade
    /// A trade can be killed anywhere in its lifecycle, and cannot be restarted
    /// @dev Callable by TRADE_PROPOSER or TRADE_LAUNCHER
    function killTrade(uint256 tradeId) external nonReentrant {
        if (!hasRole(TRADE_PROPOSER, msg.sender) && !hasRole(TRADE_LAUNCHER, msg.sender)) {
            revert Folio__Unauthorized();
        }

        // do not revert, to prevent griefing

        Trade storage trade = trades[tradeId];
        trade.end = 1;
        tradeEnds[address(trade.sell)] = block.timestamp;
        tradeEnds[address(trade.buy)] = block.timestamp;
        emit TradeKilled(tradeId);
    }

    // ==== Internal ====

    // {share} -> ({tokAddress}, {tok})
    function _toAssets(
        uint256 shares,
        Math.Rounding rounding
    ) internal view returns (address[] memory _assets, uint256[] memory _amounts) {
        uint256 _totalSupply = totalSupply();

        _assets = basket.values();

        uint256 len = _assets.length;
        _amounts = new uint256[](len);
        for (uint256 i; i < len; i++) {
            uint256 assetBal = IERC20(_assets[i]).balanceOf(address(this));

            // {tok} = {share} * {tok} / {share}
            _amounts[i] = Math.mulDiv(shares, assetBal, _totalSupply, rounding);
        }
    }

    function _openTrade(Trade storage trade) internal {
        require(!isKilled, Folio__FolioKilled());

        // only open APPROVED trades
        if (trade.start != 0 || trade.end != 0) {
            revert Folio__TradeCannotBeOpened();
        }

        // do not open trades that have timed out from ttl
        if (block.timestamp > trade.launchTimeout) {
            revert Folio__TradeTimeout();
        }

        // ensure no conflicting trades by token
        // necessary to prevent dutch auctions from taking losses
        if (block.timestamp <= tradeEnds[address(trade.sell)] || block.timestamp <= tradeEnds[address(trade.buy)]) {
            revert Folio__TradeCollision();
        }
        tradeEnds[address(trade.sell)] = trade.end;
        tradeEnds[address(trade.buy)] = trade.end;

        // ensure valid price range (startPrice == endPrice is valid)
        if (
<<<<<<< HEAD
            trade.config.startPrice < trade.config.endPrice ||
            trade.config.startPrice == 0 ||
            trade.config.endPrice == 0 ||
            trade.config.startPrice > MAX_RATE ||
            trade.config.startPrice / trade.config.endPrice > MAX_PRICE_RANGE
=======
            trade.prices.start < trade.prices.end ||
            trade.prices.start == 0 ||
            trade.prices.end == 0 ||
            trade.prices.start > MAX_RATE ||
            trade.prices.start / trade.prices.end > MAX_PRICE_RANGE
>>>>>>> 0e8183ab
        ) {
            revert Folio__InvalidPrices();
        }

        trade.start = block.timestamp;
        trade.end = block.timestamp + auctionLength;
<<<<<<< HEAD
        emit TradeOpened(
            trade.id,
            trade.config.startPrice,
            trade.config.endPrice,
            trade.config.sellLimit.spot,
            trade.config.buyLimit.spot,
            block.timestamp,
            block.timestamp + auctionLength
        );

        // D18{1}
        // k = ln(P_0 / P_t) / t
        trade.k = UD60x18.wrap((trade.config.startPrice * D18) / trade.config.endPrice).ln().unwrap() / auctionLength;
=======

        emit TradeOpened(trade.id, trade);

        // D18{1}
        // k = ln(P_0 / P_t) / t
        trade.k = UD60x18.wrap((trade.prices.start * D18) / trade.prices.end).ln().unwrap() / auctionLength;
>>>>>>> 0e8183ab
        // gas optimization to avoid recomputing k on every bid
    }

    /// @return p D27{buyTok/sellTok}
    function _price(Trade storage trade, uint256 timestamp) internal view returns (uint256 p) {
        // ensure auction is ongoing
        if (timestamp < trade.start || timestamp > trade.end) {
            revert Folio__TradeNotOngoing();
        }
        if (timestamp == trade.start) {
<<<<<<< HEAD
            return trade.config.startPrice;
        }
        if (timestamp == trade.end) {
            return trade.config.endPrice;
=======
            return trade.prices.start;
        }
        if (timestamp == trade.end) {
            return trade.prices.end;
>>>>>>> 0e8183ab
        }

        uint256 elapsed = timestamp - trade.start;

        // P_t = P_0 * e ^ -kt
        // D27{buyTok/sellTok} = D27{buyTok/sellTok} * D18{1} / D18
<<<<<<< HEAD
        p = (trade.config.startPrice * intoUint256(exp(SD59x18.wrap(-1 * int256(trade.k * elapsed))))) / D18;
        if (p < trade.config.endPrice) {
            p = trade.config.endPrice;
=======
        p = (trade.prices.start * intoUint256(exp(SD59x18.wrap(-1 * int256(trade.k * elapsed))))) / D18;
        if (p < trade.prices.end) {
            p = trade.prices.end;
>>>>>>> 0e8183ab
        }
    }

    /// @return _daoPendingFeeShares {share}
    /// @return _feeRecipientsPendingFeeShares {share}
    function _getPendingFeeShares()
        internal
        view
        returns (uint256 _daoPendingFeeShares, uint256 _feeRecipientsPendingFeeShares)
    {
        _daoPendingFeeShares = daoPendingFeeShares;
        _feeRecipientsPendingFeeShares = feeRecipientsPendingFeeShares;

        uint256 supply = super.totalSupply() + _daoPendingFeeShares + _feeRecipientsPendingFeeShares;
        uint256 elapsed = block.timestamp - lastPoke;

        // {share} += {share} * D18 / D18{1/s} ^ {s} - {share}
        uint256 feeShares = (supply * D18) / UD60x18.wrap(D18 - folioFee).powu(elapsed).unwrap() - supply;

        (, uint256 daoFeeNumerator, uint256 daoFeeDenominator) = daoFeeRegistry.getFeeDetails(address(this));

        uint256 daoShares = (feeShares * daoFeeNumerator + daoFeeDenominator - 1) / daoFeeDenominator;
        _daoPendingFeeShares += daoShares;
        _feeRecipientsPendingFeeShares += feeShares - daoShares;
    }

    /// @dev Set folio fee by annual percentage
    /// @param _newFeeAnnually {s}
    function _setFolioFee(uint256 _newFeeAnnually) internal {
        if (_newFeeAnnually > MAX_FOLIO_FEE) {
            revert Folio__FolioFeeTooHigh();
        }

        // convert annual percentage to per-second
        // = 1 - (1 - _newFeeAnnually) ^ (1 / 31536000)
        folioFee = D18 - UD60x18.wrap(D18 - _newFeeAnnually).pow(ANNUALIZATION_EXP).unwrap();

        if (_newFeeAnnually != 0 && folioFee == 0) {
            revert Folio__FolioFeeTooLow();
        }

        emit FolioFeeSet(folioFee, _newFeeAnnually);
    }

    function _setMintingFee(uint256 _newFee) internal {
        if (_newFee > MAX_MINTING_FEE) {
            revert Folio__MintingFeeTooHigh();
        }

        mintingFee = _newFee;
        emit MintingFeeSet(_newFee);
    }

    function _setFeeRecipients(FeeRecipient[] memory _feeRecipients) internal {
        // Clear existing fee table
        uint256 len = feeRecipients.length;
        for (uint256 i; i < len; i++) {
            feeRecipients.pop();
        }

        // Add new items to the fee table
        uint256 total;
        len = _feeRecipients.length;
        if (len > MAX_FEE_RECIPIENTS) {
            revert Folio__TooManyFeeRecipients();
        }

        address previousRecipient;

        for (uint256 i; i < len; i++) {
            if (_feeRecipients[i].recipient <= previousRecipient) {
                revert Folio__FeeRecipientInvalidAddress();
            }

            if (_feeRecipients[i].portion == 0) {
                revert Folio__FeeRecipientInvalidFeeShare();
            }

            total += _feeRecipients[i].portion;
            previousRecipient = _feeRecipients[i].recipient;
            feeRecipients.push(_feeRecipients[i]);
            emit FeeRecipientSet(_feeRecipients[i].recipient, _feeRecipients[i].portion);
        }

        // ensure table adds up to 100%
        if (total != D18) {
            revert Folio__BadFeeTotal();
        }
    }

    function _setTradeDelay(uint256 _newDelay) internal {
        if (_newDelay > MAX_TRADE_DELAY) {
            revert Folio__InvalidTradeDelay();
        }
        tradeDelay = _newDelay;
        emit TradeDelaySet(_newDelay);
    }

    function _setAuctionLength(uint256 _newLength) internal {
        if (_newLength < MIN_AUCTION_LENGTH || _newLength > MAX_AUCTION_LENGTH) {
            revert Folio__InvalidAuctionLength();
        }

        auctionLength = _newLength;
        emit AuctionLengthSet(auctionLength);
    }

    /// @dev After: daoPendingFeeShares and feeRecipientsPendingFeeShares are up-to-date
    function _poke() internal {
        if (lastPoke == block.timestamp) {
            return;
        }

        (daoPendingFeeShares, feeRecipientsPendingFeeShares) = _getPendingFeeShares();
        lastPoke = block.timestamp;
    }
}<|MERGE_RESOLUTION|>--- conflicted
+++ resolved
@@ -466,34 +466,6 @@
             revert Folio__InvalidTradeTTL();
         }
 
-<<<<<<< HEAD
-        trades.push(
-            Trade({
-                id: trades.length,
-                sell: sell,
-                buy: buy,
-                config: AuctionConfig(sellLimit, buyLimit, startPrice, endPrice),
-                availableAt: block.timestamp + tradeDelay,
-                launchTimeout: block.timestamp + ttl,
-                start: 0,
-                end: 0,
-                k: 0
-            })
-        );
-        emit TradeApproved(
-            tradeId,
-            address(sell),
-            address(buy),
-            startPrice,
-            endPrice,
-            sellLimit.spot,
-            sellLimit.low,
-            sellLimit.high,
-            buyLimit.spot,
-            buyLimit.low,
-            buyLimit.high
-        );
-=======
         Trade memory trade = Trade({
             id: trades.length,
             sell: sell,
@@ -511,7 +483,6 @@
         trades.push(trade);
 
         emit TradeApproved(tradeId, address(sell), address(buy), trade);
->>>>>>> 0e8183ab
     }
 
     /// Open a trade as the trade launcher
@@ -535,15 +506,9 @@
         //   - raise ending price arbitrarily (can cause auction not to clear, same as killing)
 
         if (
-<<<<<<< HEAD
-            startPrice < trade.config.startPrice ||
-            endPrice < trade.config.endPrice ||
-            (trade.config.startPrice != 0 && startPrice > 100 * trade.config.startPrice)
-=======
             startPrice < trade.prices.start ||
             endPrice < trade.prices.end ||
             (trade.prices.start != 0 && startPrice > 100 * trade.prices.start)
->>>>>>> 0e8183ab
         ) {
             revert Folio__InvalidPrices();
         }
@@ -556,17 +521,10 @@
             revert Folio__InvalidBuyLimit();
         }
 
-<<<<<<< HEAD
-        trade.config.sellLimit.spot = sellLimit;
-        trade.config.buyLimit.spot = buyLimit;
-        trade.config.startPrice = startPrice;
-        trade.config.endPrice = endPrice;
-=======
         trade.sellLimit.spot = sellLimit;
         trade.buyLimit.spot = buyLimit;
         trade.prices.start = startPrice;
         trade.prices.end = endPrice;
->>>>>>> 0e8183ab
         // more price checks in _openTrade()
 
         _openTrade(trade);
@@ -724,47 +682,23 @@
 
         // ensure valid price range (startPrice == endPrice is valid)
         if (
-<<<<<<< HEAD
-            trade.config.startPrice < trade.config.endPrice ||
-            trade.config.startPrice == 0 ||
-            trade.config.endPrice == 0 ||
-            trade.config.startPrice > MAX_RATE ||
-            trade.config.startPrice / trade.config.endPrice > MAX_PRICE_RANGE
-=======
             trade.prices.start < trade.prices.end ||
             trade.prices.start == 0 ||
             trade.prices.end == 0 ||
             trade.prices.start > MAX_RATE ||
             trade.prices.start / trade.prices.end > MAX_PRICE_RANGE
->>>>>>> 0e8183ab
         ) {
             revert Folio__InvalidPrices();
         }
 
         trade.start = block.timestamp;
         trade.end = block.timestamp + auctionLength;
-<<<<<<< HEAD
-        emit TradeOpened(
-            trade.id,
-            trade.config.startPrice,
-            trade.config.endPrice,
-            trade.config.sellLimit.spot,
-            trade.config.buyLimit.spot,
-            block.timestamp,
-            block.timestamp + auctionLength
-        );
-
-        // D18{1}
-        // k = ln(P_0 / P_t) / t
-        trade.k = UD60x18.wrap((trade.config.startPrice * D18) / trade.config.endPrice).ln().unwrap() / auctionLength;
-=======
 
         emit TradeOpened(trade.id, trade);
 
         // D18{1}
         // k = ln(P_0 / P_t) / t
         trade.k = UD60x18.wrap((trade.prices.start * D18) / trade.prices.end).ln().unwrap() / auctionLength;
->>>>>>> 0e8183ab
         // gas optimization to avoid recomputing k on every bid
     }
 
@@ -775,32 +709,19 @@
             revert Folio__TradeNotOngoing();
         }
         if (timestamp == trade.start) {
-<<<<<<< HEAD
-            return trade.config.startPrice;
-        }
-        if (timestamp == trade.end) {
-            return trade.config.endPrice;
-=======
             return trade.prices.start;
         }
         if (timestamp == trade.end) {
             return trade.prices.end;
->>>>>>> 0e8183ab
         }
 
         uint256 elapsed = timestamp - trade.start;
 
         // P_t = P_0 * e ^ -kt
         // D27{buyTok/sellTok} = D27{buyTok/sellTok} * D18{1} / D18
-<<<<<<< HEAD
-        p = (trade.config.startPrice * intoUint256(exp(SD59x18.wrap(-1 * int256(trade.k * elapsed))))) / D18;
-        if (p < trade.config.endPrice) {
-            p = trade.config.endPrice;
-=======
         p = (trade.prices.start * intoUint256(exp(SD59x18.wrap(-1 * int256(trade.k * elapsed))))) / D18;
         if (p < trade.prices.end) {
             p = trade.prices.end;
->>>>>>> 0e8183ab
         }
     }
 

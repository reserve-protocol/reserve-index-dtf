--- conflicted
+++ resolved
@@ -23,22 +23,13 @@
     function bidCallback(address buyToken, uint256 buyAmount, bytes calldata data) external;
 }
 
-<<<<<<< HEAD
-uint256 constant MAX_FOLIO_FEE = 0.1e18; // D18{1/year} 10% annually
-uint256 constant MAX_MINTING_FEE = 0.05e18; // D18{1} 5%
-=======
-uint256 constant MAX_TVL_FEE = 0.5e18; // D18{1/year} 50% annually
-uint256 constant MAX_MINT_FEE = 0.10e18; // D18{1} 10%
->>>>>>> c5846b47
+uint256 constant MAX_TVL_FEE = 0.1e18; // D18{1/year} 50% annually
+uint256 constant MAX_MINT_FEE = 0.05e18; // D18{1} 10%
 uint256 constant MIN_AUCTION_LENGTH = 60; // {s} 1 min
 uint256 constant MAX_AUCTION_LENGTH = 604800; // {s} 1 week
 uint256 constant MAX_AUCTION_DELAY = 604800; // {s} 1 week
 uint256 constant MAX_FEE_RECIPIENTS = 64;
 uint256 constant MAX_TTL = 604800 * 4; // {s} 4 weeks
-<<<<<<< HEAD
-=======
-uint256 constant MIN_DAO_MINT_FEE = 0.0005e18; // D18{1} 5 bps
->>>>>>> c5846b47
 uint256 constant MAX_RATE = 1e54; // D18{buyTok/sellTok}
 uint256 constant MAX_PRICE_RANGE = 1e9; // {1}
 
@@ -84,13 +75,8 @@
      * Fees
      */
     FeeRecipient[] public feeRecipients;
-<<<<<<< HEAD
-    uint256 public folioFee; // D18{1/s} demurrage fee on AUM from Folio side, additional fees by DAO
-    uint256 public mintingFee; // D18{1} fee on mint from Folio side; additional fees added by DAO
-=======
     uint256 public tvlFee; // D18{1/s} demurrage fee on AUM
     uint256 public mintFee; // D18{1} fee on mint
->>>>>>> c5846b47
 
     /**
      * System
@@ -180,11 +166,7 @@
         _setTVLFee(_newFee);
     }
 
-<<<<<<< HEAD
     /// A minting fee below 15 bps will result in the entirety of the fee being sent to the DAO
-=======
-    /// A mint fee below 5 bps will result in the entirety of the fee being sent to the DAO
->>>>>>> c5846b47
     /// @dev Non-reentrant via distributeFees()
     /// @param _newFee D18{1} Fee on mint
     function setMintFee(uint256 _newFee) external onlyRole(DEFAULT_ADMIN_ROLE) {
@@ -275,17 +257,9 @@
         uint256 totalFeeShares = (shares * mintFee + D18 - 1) / D18;
         uint256 daoFeeShares = (totalFeeShares * daoFeeNumerator + daoFeeDenominator - 1) / daoFeeDenominator;
 
-<<<<<<< HEAD
         // ensure DAO's portion of fees is at least the DAO daoFeeFloor
         uint256 minDaoShares = (shares * daoFeeFloor + D18 - 1) / D18;
         daoFeeShares = daoFeeShares < minDaoShares ? minDaoShares : daoFeeShares;
-=======
-        // ensure DAO's portion of fees is at least MIN_DAO_MINT_FEE
-        uint256 minDaoShares = (shares * MIN_DAO_MINT_FEE + D18 - 1) / D18;
-        if (daoFeeShares < minDaoShares) {
-            daoFeeShares = minDaoShares;
-        }
->>>>>>> c5846b47
 
         // 100% to DAO, if necessary
         totalFeeShares = totalFeeShares < daoFeeShares ? daoFeeShares : totalFeeShares;
@@ -737,12 +711,7 @@
         uint256 _folioFee = feeFloor > folioFee ? feeFloor : folioFee;
 
         // {share} += {share} * D18 / D18{1/s} ^ {s} - {share}
-<<<<<<< HEAD
-        // = supply / (1 - _folioFee) ^ elapsed
-        uint256 feeShares = (supply * D18) / UD60x18.wrap(D18 - _folioFee).powu(elapsed).unwrap() - supply;
-=======
         uint256 feeShares = (supply * D18) / UD60x18.wrap(D18 - tvlFee).powu(elapsed).unwrap() - supply;
->>>>>>> c5846b47
 
         // D18{1} = D18{1/s} * D18 / D18{1/s}
         uint256 correction = (feeFloor * D18 + _folioFee - 1) / _folioFee;
@@ -756,17 +725,6 @@
         _feeRecipientsPendingFeeShares += feeShares - daoShares;
     }
 
-<<<<<<< HEAD
-    /// @dev Set folio fee by annual percentage
-    /// @param _newFeeAnnually D18{1/s}
-    function _setFolioFee(uint256 _newFeeAnnually) internal {
-        require(_newFeeAnnually <= MAX_FOLIO_FEE, Folio__FolioFeeTooHigh());
-
-        // convert annual percentage to per-second
-        // D18{1/s} = D18{1} - D18{1} * D18{1} ^ {s}
-        // = 1 - (1 - newFeeAnnually) ^ (1 / 31536000)
-        folioFee = D18 - UD60x18.wrap(D18 - _newFeeAnnually).pow(ANNUALIZATION_EXP).unwrap();
-=======
     /// @dev Set TVL fee by annual percentage
     /// @param _newFeeAnnually {s}
     function _setTVLFee(uint256 _newFeeAnnually) internal {
@@ -775,7 +733,6 @@
         // convert annual percentage to per-second
         // = 1 - (1 - _newFeeAnnually) ^ (1 / 31536000)
         tvlFee = D18 - UD60x18.wrap(D18 - _newFeeAnnually).pow(ANNUALIZATION_EXP).unwrap();
->>>>>>> c5846b47
 
         require(_newFeeAnnually == 0 || tvlFee != 0, Folio__TVLFeeTooLow());
 

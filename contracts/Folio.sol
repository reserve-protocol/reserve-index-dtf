--- conflicted
+++ resolved
@@ -28,10 +28,7 @@
 uint256 constant MAX_AUCTION_LENGTH = 604800; // {s} 1 week
 uint256 constant MAX_TRADE_DELAY = 604800; // {s} 1 week
 uint256 constant MAX_FEE_RECIPIENTS = 64;
-<<<<<<< HEAD
-=======
 uint256 constant MAX_TTL = 604800 * 4; // {s} 4 weeks
->>>>>>> 6d23722d
 
 // TODO go through and see if we can remove any of the nonReentrant modifiers
 
@@ -125,10 +122,7 @@
                 revert Folio__InvalidAssetAmount(_basicDetails.assets[i]);
             }
 
-<<<<<<< HEAD
-=======
             emit BasketTokenAdded(_basicDetails.assets[i]);
->>>>>>> 6d23722d
             basket.add(address(_basicDetails.assets[i]));
         }
 

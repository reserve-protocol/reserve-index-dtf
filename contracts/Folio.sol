// SPDX-License-Identifier: MIT
pragma solidity 0.8.28;

import { AccessControlEnumerableUpgradeable } from "@openzeppelin/contracts-upgradeable/access/extensions/AccessControlEnumerableUpgradeable.sol";
import { ERC20Upgradeable } from "@openzeppelin/contracts-upgradeable/token/ERC20/ERC20Upgradeable.sol";
import { ReentrancyGuardUpgradeable } from "@openzeppelin/contracts-upgradeable/utils/ReentrancyGuardUpgradeable.sol";
import { Initializable } from "@openzeppelin/contracts-upgradeable/proxy/utils/Initializable.sol";

import { EnumerableSet } from "@openzeppelin/contracts/utils/structs/EnumerableSet.sol";
import { SafeERC20, IERC20 } from "@openzeppelin/contracts/token/ERC20/utils/SafeERC20.sol";
import { Math } from "@openzeppelin/contracts/utils/math/Math.sol";

import { UD60x18, powu } from "@prb/math/src/UD60x18.sol";
import { SD59x18, exp, intoUint256 } from "@prb/math/src/SD59x18.sol";

import { Versioned } from "@utils/Versioned.sol";

import { IFolioDAOFeeRegistry } from "./interfaces/IFolioDAOFeeRegistry.sol";
import { IFolio } from "./interfaces/IFolio.sol";

interface IBidderCallee {
    /// @param buyAmount {qBuyTok}
    function bidCallback(address buyToken, uint256 buyAmount, bytes calldata data) external;
}

uint256 constant MAX_FOLIO_FEE = 21979552668; // D18{1/s} 50% annually
uint256 constant MAX_MINTING_FEE = 0.1e18; // D18{1} 10%
uint256 constant MIN_AUCTION_LENGTH = 60; // {s} 1 min
uint256 constant MAX_AUCTION_LENGTH = 604800; // {s} 1 week
uint256 constant MAX_TRADE_DELAY = 604800; // {s} 1 week
uint256 constant MAX_FEE_RECIPIENTS = 64;
uint256 constant MAX_TTL = 604800 * 4; // {s} 4 weeks
uint256 constant MIN_DAO_MINTING_FEE = 0.0005e18; // D18{1} 5 bps
uint256 constant MAX_PRICE_RANGE = 1e9; // {1}

uint256 constant SCALAR = 1e18; // D18

/**
 * @title Folio
 * @author akshatmittal, julianmrodri, pmckelvy1, tbrent
 */
contract Folio is
    IFolio,
    Initializable,
    ERC20Upgradeable,
    AccessControlEnumerableUpgradeable,
    ReentrancyGuardUpgradeable,
    Versioned
{
    using EnumerableSet for EnumerableSet.AddressSet;
    using SafeERC20 for IERC20;

    IFolioDAOFeeRegistry public daoFeeRegistry;

    /**
     * Roles
     */
    bytes32 public constant TRADE_PROPOSER = keccak256("TRADE_PROPOSER"); // expected to be trading governance's timelock
    bytes32 public constant PRICE_CURATOR = keccak256("PRICE_CURATOR"); // optional: EOA or multisig

    /**
     * Basket
     */
    EnumerableSet.AddressSet private basket;

    /**
     * Fees
     */
    FeeRecipient[] public feeRecipients;
    uint256 public folioFee; // D18{1/s} demurrage fee on AUM
    uint256 public mintingFee; // D18{1} fee on mint

    /**
     * System
     */
    uint256 public lastPoke; // {s}
    uint256 public daoPendingFeeShares; // {share} shares pending to be distributed ONLY to the DAO
    uint256 public feeRecipientsPendingFeeShares; // {share} shares pending to be distributed ONLY to fee recipients
    bool public isKilled; // {bool} If true, Folio goes into redemption-only mode

    /**
     * Trading
     *   - Trades have a delay before they can be opened, that PRICE_CURATOR can bypass
     *   - Multiple trades can be open at once
     *   - Multiple bids can be executed against the same trade
     *   - All trades are dutch auctions, but it's possible to pass startPrice = endPrice
     */
    uint256 public auctionLength; // {s}
    uint256 public tradeDelay; // {s}
    Trade[] public trades;

    /// @custom:oz-upgrades-unsafe-allow constructor
    constructor() {
        _disableInitializers();
    }

    function initialize(
        FolioBasicDetails calldata _basicDetails,
        FolioAdditionalDetails calldata _additionalDetails,
        address _creator,
        address _daoFeeRegistry
    ) external initializer {
        __ERC20_init(_basicDetails.name, _basicDetails.symbol);
        __AccessControlEnumerable_init();
        __AccessControl_init();
        __ReentrancyGuard_init();

        _setFeeRecipients(_additionalDetails.feeRecipients);
        _setFolioFee(_additionalDetails.folioFee);
        _setMintingFee(_additionalDetails.mintingFee);
        _setTradeDelay(_additionalDetails.tradeDelay);
        _setAuctionLength(_additionalDetails.auctionLength);

        daoFeeRegistry = IFolioDAOFeeRegistry(_daoFeeRegistry);

        uint256 assetLength = _basicDetails.assets.length;
        if (assetLength == 0) {
            revert Folio__EmptyAssets();
        }

        for (uint256 i; i < assetLength; i++) {
            if (_basicDetails.assets[i] == address(0)) {
                revert Folio__InvalidAsset();
            }

            uint256 assetBalance = IERC20(_basicDetails.assets[i]).balanceOf(address(this));
            if (assetBalance == 0) {
                revert Folio__InvalidAssetAmount(_basicDetails.assets[i]);
            }

            emit BasketTokenAdded(_basicDetails.assets[i]);
            basket.add(address(_basicDetails.assets[i]));
        }

        lastPoke = block.timestamp;
        _mint(_creator, _basicDetails.initialShares);
        _grantRole(DEFAULT_ADMIN_ROLE, msg.sender);
    }

    function poke() external nonReentrant {
        _poke();
    }

    // ==== Governance ====

    function addToBasket(IERC20 token) external onlyRole(DEFAULT_ADMIN_ROLE) {
        require(basket.add(address(token)), Folio__BasketModificationFailed());

        emit BasketTokenAdded(address(token));
    }

    function removeFromBasket(IERC20 token) external onlyRole(DEFAULT_ADMIN_ROLE) {
        require(basket.remove(address(token)), Folio__BasketModificationFailed());

        emit BasketTokenRemoved(address(token));
    }

    /// @param _newFee D18{1/s} Fee per second on AUM
    function setFolioFee(uint256 _newFee) external onlyRole(DEFAULT_ADMIN_ROLE) {
        distributeFees();

        _setFolioFee(_newFee);
    }

    /// @param _newFee D18{1} Fee on mint
    function setMintingFee(uint256 _newFee) external onlyRole(DEFAULT_ADMIN_ROLE) {
        distributeFees();

        _setMintingFee(_newFee);
    }

    /// _newRecipients.portion must sum to 1e18
    /// @dev Fee recipients must be unique and sorted by address
    function setFeeRecipients(FeeRecipient[] memory _newRecipients) external onlyRole(DEFAULT_ADMIN_ROLE) {
        distributeFees();

        _setFeeRecipients(_newRecipients);
    }

    /// @param _newDelay {s} Delay after a trade has been approved before it can be permissionlessly opened
    function setTradeDelay(uint256 _newDelay) external onlyRole(DEFAULT_ADMIN_ROLE) {
        _setTradeDelay(_newDelay);
    }

    /// @param _newLength {s} Length of an auction
    function setAuctionLength(uint256 _newLength) external onlyRole(DEFAULT_ADMIN_ROLE) {
        _setAuctionLength(_newLength);
    }

    function killFolio() external onlyRole(DEFAULT_ADMIN_ROLE) {
        isKilled = true;

        emit FolioKilled();
    }

    // ==== Share + Asset Accounting ====

    /// @dev Contains all pending fee shares
    function totalSupply() public view virtual override(ERC20Upgradeable) returns (uint256) {
        (uint256 _daoPendingFeeShares, uint256 _feeRecipientsPendingFeeShares) = _getPendingFeeShares();
        return super.totalSupply() + _daoPendingFeeShares + _feeRecipientsPendingFeeShares;
    }

    // {} -> ({tokAddress}, D18{tok/share})
    function folio() external view returns (address[] memory _assets, uint256[] memory _amounts) {
        return toAssets(10 ** decimals(), Math.Rounding.Floor);
    }

    // {} -> ({tokAddress}, {tok})
    function totalAssets() external view returns (address[] memory _assets, uint256[] memory _amounts) {
        _assets = basket.values();

        uint256 assetLength = _assets.length;
        _amounts = new uint256[](assetLength);
        for (uint256 i; i < assetLength; i++) {
            _amounts[i] = IERC20(_assets[i]).balanceOf(address(this));
        }
    }

    // {share} -> ({tokAddress}, {tok})
    function toAssets(
        uint256 shares,
        Math.Rounding rounding
    ) public view returns (address[] memory _assets, uint256[] memory _amounts) {
        if (_reentrancyGuardEntered()) {
            revert ReentrancyGuardReentrantCall();
        }

        return _toAssets(shares, rounding);
    }

    // {share} -> ({tokAddress}, {tok})
    /// @dev Minting has 3 share-portions: (i) receiver shares, (ii) DAO fee shares, (iii) fee recipients shares
    function mint(
        uint256 shares,
        address receiver
    ) external nonReentrant returns (address[] memory _assets, uint256[] memory _amounts) {
        require(!isKilled, Folio__FolioKilled());

        _poke();

        // === Calculate fee shares ===

        (, uint256 daoFeeNumerator, uint256 daoFeeDenominator) = daoFeeRegistry.getFeeDetails(address(this));

        // {share} = {share} * D18{1} / D18
        uint256 totalFeeShares = (shares * mintingFee + SCALAR - 1) / SCALAR;

        // {share} = {share} * D18{1} / D18{1}
        uint256 daoFeeShares = (totalFeeShares * daoFeeNumerator + daoFeeDenominator - 1) / daoFeeDenominator;

        // ensure DAO's portion of fees is at least MIN_DAO_MINTING_FEE
        uint256 minDaoShares = (shares * MIN_DAO_MINTING_FEE + SCALAR - 1) / SCALAR;
        if (daoFeeShares < minDaoShares) {
            daoFeeShares = minDaoShares;
        }

        // 100% to DAO, if necessary
        if (totalFeeShares < daoFeeShares) {
            totalFeeShares = daoFeeShares;
        }

        // === Transfer assets in ===

        (_assets, _amounts) = _toAssets(shares, Math.Rounding.Ceil);

        uint256 assetLength = _assets.length;
        for (uint256 i; i < assetLength; i++) {
            if (_amounts[i] != 0) {
                SafeERC20.safeTransferFrom(IERC20(_assets[i]), msg.sender, address(this), _amounts[i]);
            }
        }

        // === Mint shares ===

        _mint(receiver, shares - totalFeeShares);

        // defer fee handouts until distributeFees()
        daoPendingFeeShares += daoFeeShares;
        feeRecipientsPendingFeeShares += totalFeeShares - daoFeeShares;
    }

    /// @param shares {share} Amount of shares to redeem
    /// @param assets Assets to receive, must match basket exactly
    /// @param minAmountsOut {tok} Minimum amounts of each asset to receive
    /// @return _amounts {tok} Actual amounts transferred of each asset
    function redeem(
        uint256 shares,
        address receiver,
        address[] calldata assets,
        uint256[] calldata minAmountsOut
    ) external nonReentrant returns (uint256[] memory _amounts) {
        _poke();

<<<<<<< HEAD
        (_assets, _amounts) = _toAssets(shares, Math.Rounding.Floor);
=======
        address[] memory _assets;
        (_assets, _amounts) = toAssets(shares, Math.Rounding.Floor);
>>>>>>> 7187c7be

        _burn(msg.sender, shares);

        uint256 len = _assets.length;
        if (len != assets.length || len != minAmountsOut.length) {
            revert Folio__InvalidArrayLengths();
        }

        for (uint256 i; i < len; i++) {
            if (_assets[i] != assets[i]) {
                revert Folio__InvalidAsset();
            }

            if (_amounts[i] < minAmountsOut[i]) {
                revert Folio__InvalidAssetAmount(_assets[i]);
            }

            if (_amounts[i] != 0) {
                SafeERC20.safeTransfer(IERC20(_assets[i]), receiver, _amounts[i]);
            }
        }
    }

    // === Fee Shares ===

    /// @return {share} Up-to-date sum of DAO and fee recipients pending fee shares
    function getPendingFeeShares() public view returns (uint256) {
        (uint256 _daoPendingFeeShares, uint256 _feeRecipientsPendingFeeShares) = _getPendingFeeShares();
        return _daoPendingFeeShares + _feeRecipientsPendingFeeShares;
    }

    function distributeFees() public nonReentrant {
        _poke();
        // pendingFeeShares is up-to-date

        // Fee recipients
        uint256 _feeRecipientsPendingFeeShares = feeRecipientsPendingFeeShares;
        feeRecipientsPendingFeeShares = 0;
        uint256 feeRecipientsTotal;

        uint256 len = feeRecipients.length;
        for (uint256 i; i < len; i++) {
            // {share} = {share} * D18{1} / D18
            uint256 shares = (_feeRecipientsPendingFeeShares * feeRecipients[i].portion) / SCALAR;
            feeRecipientsTotal += shares;

            _mint(feeRecipients[i].recipient, shares);
        }

        // DAO
        (address recipient, , ) = daoFeeRegistry.getFeeDetails(address(this));
        _mint(recipient, daoPendingFeeShares + _feeRecipientsPendingFeeShares - feeRecipientsTotal);
        daoPendingFeeShares = 0;
    }

    // ==== Trading ====

    function nextTradeId() external view returns (uint256) {
        return trades.length;
    }

    /// @return D18{buyTok/sellTok} The price at the given timestamp as an 18-decimal fixed point
    function getPrice(uint256 tradeId, uint256 timestamp) external view returns (uint256) {
        return _price(trades[tradeId], timestamp);
    }

    /// @return {buyTok} The amount the bidder would receive if they bid at the given timestamp
    function getBidAmount(uint256 tradeId, uint256 amount, uint256 timestamp) external view returns (uint256) {
        uint256 price = _price(trades[tradeId], timestamp);
        // {buyTok} = {sellTok} * D18{buyTok/sellTok} / D18
        return (amount * price + SCALAR - 1) / SCALAR;
    }

    /// @param tradeId Use to ensure expected ordering
    /// @param sell The token to sell, from the perspective of the Folio
    /// @param buy The token to buy, from the perspective of the Folio
    /// @param sellAmount {sellTok} Provide type(uint256).max to sell everything
    /// @param startPrice D18{buyTok/sellTok} Provide 0 to defer pricing to price curator
    /// @param endPrice D18{buyTok/sellTok} Provide 0 to defer pricing to price curator
    /// @param ttl {s} How long a trade can exist in an APPROVED state until it can no longer be OPENED
    ///     (once opened, it always finishes). Accepts type(uint256).max .
    ///     Must be longer than tradeDelay if intended to be permissionlessly available.
    function approveTrade(
        uint256 tradeId,
        IERC20 sell,
        IERC20 buy,
        uint256 sellAmount,
        uint256 startPrice,
        uint256 endPrice,
        uint256 ttl
    ) external nonReentrant onlyRole(TRADE_PROPOSER) {
        require(!isKilled, Folio__FolioKilled());

        if (trades.length != tradeId) {
            revert Folio__InvalidTradeId();
        }

        if (address(sell) == address(0) || address(buy) == address(0) || address(sell) == address(buy)) {
            revert Folio__InvalidTradeTokens();
        }

        if (sellAmount == 0) {
            revert Folio__InvalidSellAmount();
        }

        if (startPrice < endPrice) {
            revert Folio__InvalidPrices();
        }

        if (ttl > MAX_TTL) {
            revert Folio__InvalidTradeTTL();
        }

        trades.push(
            Trade({
                id: trades.length,
                sell: sell,
                buy: buy,
                sellAmount: sellAmount,
                startPrice: startPrice,
                endPrice: endPrice,
                availableAt: block.timestamp + tradeDelay,
                launchTimeout: block.timestamp + ttl,
                start: 0,
                end: 0,
                k: 0
            })
        );
        emit TradeApproved(tradeId, address(sell), address(buy), sellAmount, startPrice);
    }

    /// @param startPrice D18{buyTok/sellTok}
    /// @param endPrice D18{buyTok/sellTok}
    function openTrade(
        uint256 tradeId,
        uint256 startPrice,
        uint256 endPrice
    ) external nonReentrant onlyRole(PRICE_CURATOR) {
        Trade storage trade = trades[tradeId];

        // price curator can:
        //   - raise starting price by up to 100x
        //   - raise ending price arbitrarily (can cause auction not to clear)

        if (
            startPrice < trade.startPrice ||
            endPrice < trade.endPrice ||
            (trade.startPrice != 0 && startPrice > 100 * trade.startPrice)
        ) {
            revert Folio__InvalidPrices();
        }

        trade.startPrice = startPrice;
        trade.endPrice = endPrice;
        // more price checks in _openTrade()

        _openTrade(trade);
    }

    /// @dev Permissionless, callable only after the trading delay
    function openTradePermissionlessly(uint256 tradeId) external nonReentrant {
        Trade storage trade = trades[tradeId];

        // only open trades that have not timed out (ttl check)
        if (block.timestamp < trade.availableAt) {
            revert Folio__TradeCannotBeOpenedPermissionlesslyYet();
        }

        _openTrade(trade);
    }

    /// Bid in an ongoing auction
    ///   If withCallback is true, caller must adhere to IBidderCallee interface and receives a callback
    ///   If withCallback is false, caller must have provided an allowance in advance
    /// @dev Permissionless
    /// @param sellAmount {sellTok} Token the bidder receives, sold from the point of view of the Folio
    /// @param maxBuyAmount {buyTok} Token the bidder provides, bought from the point of view of the Folio
    /// @param withCallback If true, caller must adhere to IBidderCallee interface and transfers tokens via callback
    /// @param data Arbitrary data to pass to the callback
    /// @return boughtAmt {buyTok} The amount bidder received
    function bid(
        uint256 tradeId,
        uint256 sellAmount,
        uint256 maxBuyAmount,
        bool withCallback,
        bytes calldata data
    ) external nonReentrant returns (uint256 boughtAmt) {
        Trade storage trade = trades[tradeId];

        // checks trade is ongoing
        uint256 price = _price(trade, block.timestamp);

        // {buyTok} = {sellTok} * D18{buyTok/sellTok} / D18
        boughtAmt = (sellAmount * price + SCALAR - 1) / SCALAR;
        if (boughtAmt > maxBuyAmount) {
            revert Folio__SlippageExceeded();
        }

        // deduct sellAmount from trade; special-case uint256.max
        if (trade.sellAmount != type(uint256).max) {
            trade.sellAmount -= sellAmount;
        }

        // ensure buy token is in basket
        basket.add(address(trade.buy));

        // ensure we have sufficient balance to pay bidder
        if (trade.sell.balanceOf(address(this)) < sellAmount) {
            revert Folio__InsufficientBalance();
        }

        // pay bidder
        trade.sell.safeTransfer(msg.sender, sellAmount);
        emit Bid(tradeId, sellAmount, boughtAmt);

        // remove token from the basket if we have sold all of it
        if (trade.sell.balanceOf(address(this)) == 0) {
            basket.remove(address(trade.sell));
        }

        // collect payment from bidder
        if (withCallback) {
            uint256 balBefore = trade.buy.balanceOf(address(this));

            IBidderCallee(msg.sender).bidCallback(address(trade.buy), boughtAmt, data);

            if (trade.buy.balanceOf(address(this)) - balBefore < boughtAmt) {
                revert Folio__InsufficientBid();
            }
        } else {
            trade.buy.safeTransferFrom(msg.sender, address(this), boughtAmt);
        }
    }

    /// Kill a trade
    /// A trade can be killed anywhere in its lifecycle, and cannot be restarted
    /// @dev Callable by TRADE_PROPOSER or PRICE_CURATOR
    function killTrade(uint256 tradeId) external nonReentrant {
        if (!hasRole(TRADE_PROPOSER, msg.sender) && !hasRole(PRICE_CURATOR, msg.sender)) {
            revert Folio__Unauthorized();
        }

        /// do not revert, to prevent griefing
        trades[tradeId].end = 1;
        emit TradeKilled(tradeId);
    }

    // ==== Internal ====

    // {share} -> ({tokAddress}, {tok})
    function _toAssets(
        uint256 shares,
        Math.Rounding rounding
    ) internal view returns (address[] memory _assets, uint256[] memory _amounts) {
        uint256 _totalSupply = totalSupply();

        _assets = basket.values();

        uint256 len = _assets.length;
        _amounts = new uint256[](len);
        for (uint256 i; i < len; i++) {
            uint256 assetBal = IERC20(_assets[i]).balanceOf(address(this));

            // {tok} = {share} * {tok} / {share}
            _amounts[i] = Math.mulDiv(shares, assetBal, _totalSupply, rounding);
        }
    }

    function _openTrade(Trade storage trade) internal {
        // only open APPROVED trades
        if (trade.start != 0 || trade.end != 0) {
            revert Folio__TradeCannotBeOpened();
        }

        // do not open trades that have timed out from ttl
        if (block.timestamp > trade.launchTimeout) {
            revert Folio__TradeTimeout();
        }

        // ensure valid price range (startPrice == endPrice is valid)
        if (
            trade.startPrice < trade.endPrice ||
            trade.startPrice == 0 ||
            trade.endPrice == 0 ||
            trade.startPrice / trade.endPrice > MAX_PRICE_RANGE
        ) {
            revert Folio__InvalidPrices();
        }

        trade.start = block.timestamp;
        trade.end = block.timestamp + auctionLength;
        emit TradeOpened(trade.id, trade.startPrice, trade.endPrice, block.timestamp, block.timestamp + auctionLength);

        // k = ln(P_0 / P_t) / t
        trade.k = UD60x18.wrap((trade.startPrice * SCALAR) / trade.endPrice).ln().unwrap() / auctionLength;
        // gas optimization to avoid recomputing k on every bid
    }

    /// @return p D18{buyTok/sellTok}
    function _price(Trade storage trade, uint256 timestamp) internal view returns (uint256 p) {
        // ensure auction is ongoing
        if (timestamp < trade.start || timestamp > trade.end || trade.sellAmount == 0) {
            revert Folio__TradeNotOngoing();
        }
        if (timestamp == trade.start) {
            return trade.startPrice;
        }
        if (timestamp == trade.end) {
            return trade.endPrice;
        }

        uint256 elapsed = timestamp - trade.start;

        // P_t = P_0 * e ^ -kt
        p = (trade.startPrice * intoUint256(exp(SD59x18.wrap(-1 * int256(trade.k * elapsed))))) / SCALAR;
        if (p < trade.endPrice) {
            p = trade.endPrice;
        }
    }

    /// @return _daoPendingFeeShares {share}
    /// @return _feeRecipientsPendingFeeShares {share}
    function _getPendingFeeShares()
        internal
        view
        returns (uint256 _daoPendingFeeShares, uint256 _feeRecipientsPendingFeeShares)
    {
        _daoPendingFeeShares = daoPendingFeeShares;
        _feeRecipientsPendingFeeShares = feeRecipientsPendingFeeShares;

        uint256 supply = super.totalSupply() + _daoPendingFeeShares + _feeRecipientsPendingFeeShares;
        uint256 elapsed = block.timestamp - lastPoke;

        // {share} += {share} * D18 / D18{1/s} ^ {s} - {share}
        uint256 feeShares = (supply * SCALAR) / UD60x18.wrap(SCALAR - folioFee).powu(elapsed).unwrap() - supply;

        (, uint256 daoFeeNumerator, uint256 daoFeeDenominator) = daoFeeRegistry.getFeeDetails(address(this));

        // {share} = {share} * D18{1} / D18{1}
        uint256 daoShares = (feeShares * daoFeeNumerator + daoFeeDenominator - 1) / daoFeeDenominator;
        _daoPendingFeeShares += daoShares;
        _feeRecipientsPendingFeeShares += feeShares - daoShares;
    }

    function _setFolioFee(uint256 _newFee) internal {
        if (_newFee > MAX_FOLIO_FEE) {
            revert Folio__FolioFeeTooHigh();
        }

        folioFee = _newFee;
        emit FolioFeeSet(_newFee);
    }

    function _setMintingFee(uint256 _newFee) internal {
        if (_newFee > MAX_MINTING_FEE) {
            revert Folio__MintingFeeTooHigh();
        }

        mintingFee = _newFee;
        emit MintingFeeSet(_newFee);
    }

    function _setFeeRecipients(FeeRecipient[] memory _feeRecipients) internal {
        // Clear existing fee table
        uint256 len = feeRecipients.length;
        for (uint256 i; i < len; i++) {
            feeRecipients.pop();
        }

        // Add new items to the fee table
        uint256 total;
        len = _feeRecipients.length;
        if (len > MAX_FEE_RECIPIENTS) {
            revert Folio__TooManyFeeRecipients();
        }

        address previousRecipient;

        for (uint256 i; i < len; i++) {
            if (_feeRecipients[i].recipient <= previousRecipient) {
                revert Folio__FeeRecipientInvalidAddress();
            }

            if (_feeRecipients[i].portion == 0) {
                revert Folio__FeeRecipientInvalidFeeShare();
            }

            total += _feeRecipients[i].portion;
            previousRecipient = _feeRecipients[i].recipient;
            feeRecipients.push(_feeRecipients[i]);
            emit FeeRecipientSet(_feeRecipients[i].recipient, _feeRecipients[i].portion);
        }

        if (total != 1e18) {
            revert Folio__BadFeeTotal();
        }
    }

    function _setTradeDelay(uint256 _newDelay) internal {
        if (_newDelay > MAX_TRADE_DELAY) {
            revert Folio__InvalidTradeDelay();
        }
        tradeDelay = _newDelay;
        emit TradeDelaySet(_newDelay);
    }

    function _setAuctionLength(uint256 _newLength) internal {
        if (_newLength < MIN_AUCTION_LENGTH || _newLength > MAX_AUCTION_LENGTH) {
            revert Folio__InvalidAuctionLength();
        }

        auctionLength = _newLength;
        emit AuctionLengthSet(auctionLength);
    }

    /// @dev After: pendingFeeShares is up-to-date
    function _poke() internal {
        if (lastPoke == block.timestamp) {
            return;
        }

        (daoPendingFeeShares, feeRecipientsPendingFeeShares) = _getPendingFeeShares();
        lastPoke = block.timestamp;
    }
}<|MERGE_RESOLUTION|>--- conflicted
+++ resolved
@@ -292,12 +292,8 @@
     ) external nonReentrant returns (uint256[] memory _amounts) {
         _poke();
 
-<<<<<<< HEAD
+        address[] memory _assets;
         (_assets, _amounts) = _toAssets(shares, Math.Rounding.Floor);
-=======
-        address[] memory _assets;
-        (_assets, _amounts) = toAssets(shares, Math.Rounding.Floor);
->>>>>>> 7187c7be
 
         _burn(msg.sender, shares);
 

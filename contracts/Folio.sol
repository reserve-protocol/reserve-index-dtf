// SPDX-License-Identifier: MIT
pragma solidity 0.8.28;

import { AccessControlEnumerableUpgradeable } from "@openzeppelin/contracts-upgradeable/access/extensions/AccessControlEnumerableUpgradeable.sol";
import { ERC20Upgradeable } from "@openzeppelin/contracts-upgradeable/token/ERC20/ERC20Upgradeable.sol";
import { ReentrancyGuardUpgradeable } from "@openzeppelin/contracts-upgradeable/utils/ReentrancyGuardUpgradeable.sol";
import { Initializable } from "@openzeppelin/contracts-upgradeable/proxy/utils/Initializable.sol";

import { EnumerableSet } from "@openzeppelin/contracts/utils/structs/EnumerableSet.sol";
import { SafeERC20, IERC20 } from "@openzeppelin/contracts/token/ERC20/utils/SafeERC20.sol";
import { Math } from "@openzeppelin/contracts/utils/math/Math.sol";

import { ITrustedFillerRegistry, IBaseTrustedFiller } from "@reserve-protocol/trusted-fillers/interfaces/ITrustedFillerRegistry.sol";

import { AuctionLib } from "@utils/AuctionLib.sol";
import { D18, D27, MAX_TVL_FEE, MAX_MINT_FEE, MIN_AUCTION_LENGTH, MAX_AUCTION_LENGTH, MAX_AUCTION_DELAY, MAX_FEE_RECIPIENTS, RESTRICTED_AUCTION_BUFFER, ONE_OVER_YEAR } from "@utils/Constants.sol";
import { MathLib } from "@utils/MathLib.sol";
import { Versioned } from "@utils/Versioned.sol";

import { IBidderCallee } from "@interfaces/IBidderCallee.sol";
import { IFolioDAOFeeRegistry } from "@interfaces/IFolioDAOFeeRegistry.sol";
import { IFolio } from "@interfaces/IFolio.sol";

/**
 * @title Folio
 * @author akshatmittal, julianmrodri, pmckelvy1, tbrent
 * @notice Folio is a backed ERC20 token with permissionless minting/redemption and rebalancing via dutch auction
 *
 * A Folio is backed by a flexible number of ERC20 tokens of any denomination/price (within assumed ranges, see README)
 * All tokens tracked by the Folio are required to mint/redeem. This forms the basket.
 *
 * There are 3 main roles:
 *   1. DEFAULT_ADMIN_ROLE: can set erc20 assets, fees, auction length, auction delay, close auctions, and deprecateFolio
 *   2. AUCTION_APPROVER: can approve auctions and close auctions
 *   3. AUCTION_LAUNCHER: can open auctions optionally providing some amount of additional detail, and close auctions
 *
 * There is also an additional BRAND_MANAGER role that does not have any permissions. It is used off-chain.
 *
 * Auction lifecycle:
 *   approveAuction() -> openAuction() -> bid() -> [optional] closeAuction()
 *
 * After an auction is first approved there is an `auctionDelay` before it can be opened by anyone. This provides
 * an isolated period of time where the AUCTION_LAUNCHER can open the auction, optionally providing additional pricing
 * and basket information within the pre-approved ranges.
 *
 * However, sometimes an auction may not fill. As long as it is before the `auction.launchDeadline` the auction can be
 * re-launched, up to the remaining number of `auction.availableRuns`. Between re-runs of the same auction, an
 * additional RESTRICTED_AUCTION_BUFFER (120s) is applied to give the AUCTION_LAUNCHER time to act first.
 *
 * An approved auction cannot block another approved auction from being opened. If an auction has been approved, then
 * it can be executed in parallel with any of the other approved auctions. Two auctions conflict on approval
 * if they share opposing tokens: if the sell token in one auction equals the buy token in the other.
 *
 * Rebalancing targets for auctions are defined in basket ratios: ratios of token to Folio shares, units D27{tok/share}
 *
 * Fees:
 *   - TVL fee: fee per unit time. Max 10% annually
 *   - Mint fee: fee on mint. Max 5%
 *
 * After fees have been applied, the DAO takes a cut based on the configuration of the FolioDAOFeeRegistry including
 * a minimum fee floor of 15bps. The remaining portion above 15bps is distributed to the Folio's fee recipients.
 * Note that this means it is possible for the fee recipients to receive nothing despite configuring a nonzero fee.
 */
contract Folio is
    IFolio,
    Initializable,
    ERC20Upgradeable,
    AccessControlEnumerableUpgradeable,
    ReentrancyGuardUpgradeable,
    Versioned
{
    using EnumerableSet for EnumerableSet.AddressSet;
    using SafeERC20 for IERC20;

    IFolioDAOFeeRegistry public daoFeeRegistry;

    /**
     * Roles
     */
    bytes32 public constant AUCTION_APPROVER = keccak256("AUCTION_APPROVER"); // expected to be trading governance's timelock
    bytes32 public constant AUCTION_LAUNCHER = keccak256("AUCTION_LAUNCHER"); // optional: EOA or multisig
    bytes32 public constant BRAND_MANAGER = keccak256("BRAND_MANAGER"); // optional: no permissions

    /**
     * Mandate
     */
    string public mandate; // mutable field that describes mission/brand of the Folio

    /**
     * Basket
     */
    EnumerableSet.AddressSet private basket;

    /**
     * Fees
     */
    FeeRecipient[] public feeRecipients;
    uint256 public tvlFee; // D18{1/s} demurrage fee on AUM
    uint256 public mintFee; // D18{1} fee on mint

    /**
     * System
     */
    uint256 public lastPoke; // {s}
    uint256 public daoPendingFeeShares; // {share} shares pending to be distributed ONLY to the DAO
    uint256 public feeRecipientsPendingFeeShares; // {share} shares pending to be distributed ONLY to fee recipients
    bool public isDeprecated; // {bool} if true, Folio goes into redemption-only mode

    /**
     * Rebalancing
     *   APPROVED -> OPEN -> REOPENED N times (optional) -> CLOSED
     *   - Approved auctions have a `auctionDelay` before they can be opened that AUCTION_LAUNCHER can bypass
     *   - Approved auctions can always be opened together without conflict
     *   - Auctions can re-opened based on their `availableRuns` property
     *   - Multiple bids can be executed against the same auction
     *   - All auctions are dutch auctions with an exponential decay curve, but startPrice can equal endPrice
     */
    Auction[] public auctions;
    mapping(address token => uint256 timepoint) public sellEnds; // {s} timestamp of last possible second we could sell the token
    mapping(address token => uint256 timepoint) public buyEnds; // {s} timestamp of last possible second we could buy the token
    uint256 public auctionDelay; // {s} delay in the APPROVED state before an auction can be opened by anyone
    uint256 public auctionLength; // {s} length of an auction

    // === 2.0.0 ===
    mapping(uint256 auctionId => AuctionDetails details) public auctionDetails;
    mapping(address token => uint256 amount) public dustAmount; // D27{tok/share}

    // === 3.0.0 ===
    ITrustedFillerRegistry public trustedFillerRegistry;
    IBaseTrustedFiller private activeTrustedFill;
    address private activeBidder;

    /// @custom:oz-upgrades-unsafe-allow constructor
    constructor() {
        _disableInitializers();
    }

    function initialize(
        FolioBasicDetails calldata _basicDetails,
        FolioAdditionalDetails calldata _additionalDetails,
        address _creator,
        address _daoFeeRegistry,
        address _trustedFillerRegistry
    ) external initializer {
        __ERC20_init(_basicDetails.name, _basicDetails.symbol);
        __AccessControlEnumerable_init();
        __AccessControl_init();
        __ReentrancyGuard_init();

        _setFeeRecipients(_additionalDetails.feeRecipients);
        _setTVLFee(_additionalDetails.tvlFee);
        _setMintFee(_additionalDetails.mintFee);
        _setAuctionDelay(_additionalDetails.auctionDelay);
        _setAuctionLength(_additionalDetails.auctionLength);
        _setMandate(_additionalDetails.mandate);
        _setTrustedFillerRegistry(_trustedFillerRegistry);

        daoFeeRegistry = IFolioDAOFeeRegistry(_daoFeeRegistry);

        require(_basicDetails.initialShares != 0, Folio__ZeroInitialShares());

        uint256 assetLength = _basicDetails.assets.length;
        require(assetLength != 0, Folio__EmptyAssets());

        for (uint256 i; i < assetLength; i++) {
            require(_basicDetails.assets[i] != address(0), Folio__InvalidAsset());

            uint256 assetBalance = IERC20(_basicDetails.assets[i]).balanceOf(address(this));
            require(assetBalance != 0, Folio__InvalidAssetAmount(_basicDetails.assets[i]));

            _addToBasket(_basicDetails.assets[i]);
        }

        lastPoke = block.timestamp;
        _mint(_creator, _basicDetails.initialShares);
        _grantRole(DEFAULT_ADMIN_ROLE, msg.sender);
    }

    /// @dev Testing function, no production use
    function poke() external nonReentrant {
        _poke();
    }

    /// @dev Re-eentrancy guard check for consuming protocols
    function reentrancyGuardEntered() external view returns (bool) {
        return _reentrancyGuardEntered();
    }

    // ==== Governance ====

    /// Escape hatch function to be used when tokens get acquired not through an auction but
    /// through any other means and should become part of the Folio.
    /// @dev Does not require a token balance
    /// @param token The token to add to the basket
    function addToBasket(IERC20 token) external onlyRole(DEFAULT_ADMIN_ROLE) {
        require(_addToBasket(address(token)), Folio__BasketModificationFailed());
    }

    /// @dev Enables removal of tokens if balance is indistinguishable from dust
    /// @dev Made permissionless in 3.0.0
    function removeFromBasket(IERC20 token) external nonReentrant {
        _closeTrustedFill();

        // ensure the token is not currently being bought if executed permissonlessly
        require(
            hasRole(DEFAULT_ADMIN_ROLE, msg.sender) || block.timestamp > buyEnds[address(token)],
            Folio__BasketModificationFailed()
        );

        // D27{tok/share} = {tok} * D27 / {share}
        uint256 basketPresence = Math.mulDiv(
            IERC20(token).balanceOf(address(this)),
            D27,
            totalSupply(),
            Math.Rounding.Ceil
        );

        require(basketPresence <= dustAmount[address(token)], Folio__BalanceNotDust());
        require(_removeFromBasket(address(token)), Folio__BasketModificationFailed());
    }

    /// @dev Set dust amount, the presence in the basket below which loss is acceptable
    /// @param newDustAmount D27{tok/share}
    function setDustAmount(address token, uint256 newDustAmount) external {
        require(
            hasRole(DEFAULT_ADMIN_ROLE, msg.sender) || hasRole(AUCTION_APPROVER, msg.sender),
            Folio__Unauthorized()
        );
        _setDustAmount(token, newDustAmount);
    }

    /// An annual tvl fee below the DAO fee floor will result in the entirety of the fee being sent to the DAO
    /// @dev Non-reentrant via distributeFees()
    /// @param _newFee D18{1/s} Fee per second on AUM
    function setTVLFee(uint256 _newFee) external onlyRole(DEFAULT_ADMIN_ROLE) {
        distributeFees();

        _setTVLFee(_newFee);
    }

    /// A minting fee below the DAO fee floor will result in the entirety of the fee being sent to the DAO
    /// @dev Non-reentrant via distributeFees()
    /// @param _newFee D18{1} Fee on mint
    function setMintFee(uint256 _newFee) external onlyRole(DEFAULT_ADMIN_ROLE) {
        distributeFees();

        _setMintFee(_newFee);
    }

    /// @dev Non-reentrant via distributeFees()
    /// @dev Fee recipients must be unique and sorted by address, and sum to 1e18
    /// @dev Warning: An empty fee recipients table will result in all fees being sent to DAO
    function setFeeRecipients(FeeRecipient[] memory _newRecipients) external onlyRole(DEFAULT_ADMIN_ROLE) {
        distributeFees();

        _setFeeRecipients(_newRecipients);
    }

    /// @param _newDelay {s} Delay after a auction has been approved before it can be opened by anyone
    function setAuctionDelay(uint256 _newDelay) external nonReentrant onlyRole(DEFAULT_ADMIN_ROLE) {
        _setAuctionDelay(_newDelay);
    }

    /// @param _newLength {s} Length of an auction
    function setAuctionLength(uint256 _newLength) external nonReentrant onlyRole(DEFAULT_ADMIN_ROLE) {
        _setAuctionLength(_newLength);
    }

    /// @param _newMandate New mandate, a schelling point to guide governance
    function setMandate(string calldata _newMandate) external onlyRole(DEFAULT_ADMIN_ROLE) {
        _setMandate(_newMandate);
    }

    function setTrustedFillerRegistry(address _newFillerRegistry) external onlyRole(DEFAULT_ADMIN_ROLE) {
        _setTrustedFillerRegistry(_newFillerRegistry);
    }

    /// Deprecate the Folio, callable only by the admin
    /// @dev Folio cannot be minted and auctions cannot be approved, opened, or bid on
    function deprecateFolio() external onlyRole(DEFAULT_ADMIN_ROLE) {
        isDeprecated = true;

        emit FolioDeprecated();
    }

    // ==== Share + Asset Accounting ====

    /// @dev Contains all pending fee shares
    function totalSupply() public view virtual override(ERC20Upgradeable) returns (uint256) {
        (uint256 _daoPendingFeeShares, uint256 _feeRecipientsPendingFeeShares) = _getPendingFeeShares();

        // subtract activeTrustedFill's balance from totalSupply to always reflect appreciation
        return
            super.totalSupply() +
            _daoPendingFeeShares +
            _feeRecipientsPendingFeeShares -
            balanceOf(address(activeTrustedFill));
    }

    /// @return _assets
    /// @return _amounts {tok}
    function totalAssets() external view returns (address[] memory _assets, uint256[] memory _amounts) {
        return _totalAssets();
    }

    /// @param shares {share}
    /// @return _assets
    /// @return _amounts {tok}
    function toAssets(
        uint256 shares,
        Math.Rounding rounding
    ) external view returns (address[] memory _assets, uint256[] memory _amounts) {
        return _toAssets(shares, rounding);
    }

    /// @dev Use allowances to set slippage limits for provided assets
    /// @dev Minting has 3 share-portions: (i) receiver shares, (ii) DAO fee shares, (iii) fee recipients shares
    /// @param shares {share} Amount of shares to mint
    /// @param minSharesOut {share} Minimum amount of shares the caller must receive after fees
    /// @return _assets
    /// @return _amounts {tok}
    function mint(
        uint256 shares,
        address receiver,
        uint256 minSharesOut
    ) external nonReentrant returns (address[] memory _assets, uint256[] memory _amounts) {
        require(!isDeprecated, Folio__FolioDeprecated());

        _poke();

        // === Calculate fee shares ===

        (, uint256 daoFeeNumerator, uint256 daoFeeDenominator, uint256 daoFeeFloor) = daoFeeRegistry.getFeeDetails(
            address(this)
        );

        // {share} = {share} * D18{1} / D18
        uint256 totalFeeShares = (shares * mintFee + D18 - 1) / D18;
        uint256 daoFeeShares = (totalFeeShares * daoFeeNumerator + daoFeeDenominator - 1) / daoFeeDenominator;

        // ensure DAO's portion of fees is at least the DAO feeFloor
        uint256 minDaoShares = (shares * daoFeeFloor + D18 - 1) / D18;
        daoFeeShares = daoFeeShares < minDaoShares ? minDaoShares : daoFeeShares;

        // 100% to DAO, if necessary
        totalFeeShares = totalFeeShares < daoFeeShares ? daoFeeShares : totalFeeShares;

        // {share}
        uint256 sharesOut = shares - totalFeeShares;
        require(sharesOut != 0 && sharesOut >= minSharesOut, Folio__InsufficientSharesOut());

        // === Transfer assets in ===

        (_assets, _amounts) = _toAssets(shares, Math.Rounding.Ceil);

        uint256 assetLength = _assets.length;
        for (uint256 i; i < assetLength; i++) {
            if (_amounts[i] != 0) {
                SafeERC20.safeTransferFrom(IERC20(_assets[i]), msg.sender, address(this), _amounts[i]);
            }
        }

        // === Mint shares ===

        _mint(receiver, sharesOut);

        // defer fee handouts until distributeFees()
        daoPendingFeeShares += daoFeeShares;
        feeRecipientsPendingFeeShares += totalFeeShares - daoFeeShares;
    }

    /// @param shares {share} Amount of shares to redeem
    /// @param assets Assets to receive, must match basket exactly
    /// @param minAmountsOut {tok} Minimum amounts of each asset to receive
    /// @return _amounts {tok} Actual amounts transferred of each asset
    function redeem(
        uint256 shares,
        address receiver,
        address[] calldata assets,
        uint256[] calldata minAmountsOut
    ) external nonReentrant returns (uint256[] memory _amounts) {
        _poke();

        address[] memory _assets;
        (_assets, _amounts) = _toAssets(shares, Math.Rounding.Floor);

        // === Burn shares ===

        _burn(msg.sender, shares);

        // === Transfer assets out ===

        uint256 len = _assets.length;
        require(len == assets.length && len == minAmountsOut.length, Folio__InvalidArrayLengths());

        for (uint256 i; i < len; i++) {
            require(_assets[i] == assets[i], Folio__InvalidAsset());
            require(_amounts[i] >= minAmountsOut[i], Folio__InvalidAssetAmount(_assets[i]));

            if (_amounts[i] != 0) {
                SafeERC20.safeTransfer(IERC20(_assets[i]), receiver, _amounts[i]);
            }
        }
    }

    // ==== Fee Shares ====

    /// @return {share} Up-to-date sum of DAO and fee recipients pending fee shares
    function getPendingFeeShares() public view returns (uint256) {
        (uint256 _daoPendingFeeShares, uint256 _feeRecipientsPendingFeeShares) = _getPendingFeeShares();
        return _daoPendingFeeShares + _feeRecipientsPendingFeeShares;
    }

    /// Distribute all pending fee shares
    /// @dev Recipients: DAO and fee recipients; if feeRecipients are empty, the DAO gets all the fees
    /// @dev Pending fee shares are already reflected in the total supply, this function only concretizes balances
    function distributeFees() public nonReentrant {
        _poke();
        // daoPendingFeeShares and feeRecipientsPendingFeeShares are up-to-date

        // === Fee recipients ===

        uint256 _feeRecipientsPendingFeeShares = feeRecipientsPendingFeeShares;
        feeRecipientsPendingFeeShares = 0;
        uint256 feeRecipientsTotal;

        uint256 len = feeRecipients.length;
        for (uint256 i; i < len; i++) {
            // {share} = {share} * D18{1} / D18
            uint256 shares = (_feeRecipientsPendingFeeShares * feeRecipients[i].portion) / D18;
            feeRecipientsTotal += shares;

            _mint(feeRecipients[i].recipient, shares);

            emit FolioFeePaid(feeRecipients[i].recipient, shares);
        }

        // === DAO ===

        // {share}
        uint256 daoShares = daoPendingFeeShares + _feeRecipientsPendingFeeShares - feeRecipientsTotal;

        (address daoRecipient, , , ) = daoFeeRegistry.getFeeDetails(address(this));
        _mint(daoRecipient, daoShares);
        emit ProtocolFeePaid(daoRecipient, daoShares);

        daoPendingFeeShares = 0;
    }

    // ==== Auctions ====

    function nextAuctionId() external view returns (uint256) {
        return auctions.length;
    }

    /// Get auction bid parameters at the current timestamp, up to a maximum sell amount
    /// @dev Added in 3.0.0
    /// @param maxSellAmount {sellTok} The max amount of sell tokens the bidder can offer the protocol
    /// @return sellAmount {sellTok} The amount of sell token on sale in the auction at a given timestamp
    /// @return bidAmount {buyTok} The amount of buy tokens required to bid for the full sell amount
    /// @return price D27{buyTok/sellTok} The price at the given timestamp as an 27-decimal fixed point
    function getBid(
        uint256 auctionId,
        uint256 timestamp,
        uint256 maxSellAmount
    ) external view returns (uint256 sellAmount, uint256 bidAmount, uint256 price) {
        Auction storage auction = auctions[auctionId];

        uint256 sellBal = auction.sellToken.balanceOf(address(this));
        uint256 buyBal = auction.buyToken.balanceOf(address(this));

        if (address(activeTrustedFill) != address(0)) {
            // TODO we don't actually know these are the 2 tokens the active fill knows about
            sellBal += auction.sellToken.balanceOf(address(activeTrustedFill));
            buyBal += auction.buyToken.balanceOf(address(activeTrustedFill));
        }

        // checks auction is ongoing and that sellAmount is below maxSellAmount
        (sellAmount, bidAmount, price) = AuctionLib.getBid(
            auction,
            totalSupply(),
            timestamp == 0 ? block.timestamp : timestamp,
            sellBal,
            buyBal,
            0,
            maxSellAmount,
            type(uint256).max
        );
    }

    /// Approve an auction to run
    /// @param sell The token to sell, from the perspective of the Folio
    /// @param buy The token to buy, from the perspective of the Folio
    /// @param sellLimit D27{sellTok/share} min ratio of sell token to shares allowed, inclusive, 1e54 max
    /// @param buyLimit D27{buyTok/share} max balance-ratio to shares allowed, exclusive, 1e54 max
    /// @param prices D27{buyTok/sellTok} Price range
    /// @param ttl {s} How long a auction can exist in an APPROVED state until it can no longer be OPENED
    ///     (once opened, it always finishes).
    ///     Must be >= auctionDelay if intended to be openly available
    ///     Set < auctionDelay to restrict launching to the AUCTION_LAUNCHER
    /// @param runs {runs} How many times the auction can be opened before it is permanently closed
    function approveAuction(
        IERC20 sell,
        IERC20 buy,
        BasketRange calldata sellLimit,
        BasketRange calldata buyLimit,
        Prices calldata prices,
        uint256 ttl,
        uint256 runs
    ) external nonReentrant onlyRole(AUCTION_APPROVER) {
        require(!isDeprecated, Folio__FolioDeprecated());

        AuctionLib.approveAuction(
            auctions,
            auctionDetails,
            sellEnds,
            buyEnds,
            AuctionLib.ApproveAuctionParams({ auctionDelay: auctionDelay, sell: sell, buy: buy, ttl: ttl, runs: runs }),
            sellLimit,
            buyLimit,
            prices
        );
    }

    /// Open an auction as the auction launcher
    /// @param sellLimit D27{sellTok/share} min ratio of sell token to shares allowed, inclusive, 1e54 max
    /// @param buyLimit D27{buyTok/share} max balance-ratio to shares allowed, exclusive, 1e54 max
    /// @param startPrice D27{buyTok/sellTok} 1e54 max
    /// @param endPrice D27{buyTok/sellTok} 1e54 max
    function openAuction(
        uint256 auctionId,
        uint256 sellLimit,
        uint256 buyLimit,
        uint256 startPrice,
        uint256 endPrice
    ) external nonReentrant onlyRole(AUCTION_LAUNCHER) {
        require(!isDeprecated, Folio__FolioDeprecated());

        Auction storage auction = auctions[auctionId];
        AuctionDetails storage details = auctionDetails[auctionId];

        // auction launcher can:
        //   - select a sell limit within the approved range
        //   - select a buy limit within the approved range
        //   - raise starting price by up to 100x
        //   - raise ending price arbitrarily (can cause auction not to clear, same as closing auction)

        require(
            startPrice >= details.initialPrices.start &&
                endPrice >= details.initialPrices.end &&
                (details.initialPrices.start == 0 || startPrice <= 100 * details.initialPrices.start),
            Folio__InvalidPrices()
        );

        require(sellLimit >= auction.sellLimit.low && sellLimit <= auction.sellLimit.high, Folio__InvalidSellLimit());

        require(buyLimit >= auction.buyLimit.low && buyLimit <= auction.buyLimit.high, Folio__InvalidBuyLimit());

        auction.sellLimit.spot = sellLimit;
        auction.buyLimit.spot = buyLimit;
        auction.prices.start = startPrice;
        auction.prices.end = endPrice;

        if (address(auction.buyToken) != address(this)) {
            _addToBasket(address(auction.buyToken));
        }

        // additional price checks
        AuctionLib.openAuction(auction, details, sellEnds, buyEnds, auctionLength, 0);
    }

    /// Open an auction without restrictions
    /// @dev Unrestricted, callable only after the `auctionDelay`
    function openAuctionUnrestricted(uint256 auctionId) external nonReentrant {
        require(!isDeprecated, Folio__FolioDeprecated());

        Auction storage auction = auctions[auctionId];
        AuctionDetails storage details = auctionDetails[auctionId];

        // only open auctions that are unrestricted
        require(block.timestamp >= auction.restrictedUntil, Folio__AuctionCannotBeOpenedWithoutRestriction());

        auction.prices = details.initialPrices;

        if (address(auction.buyToken) != address(this)) {
            _addToBasket(address(auction.buyToken));
        }

        // additional price checks
        AuctionLib.openAuction(auction, details, sellEnds, buyEnds, auctionLength, RESTRICTED_AUCTION_BUFFER);
    }

    /// Bid in an ongoing auction
    ///   If withCallback is true, caller must adhere to IBidderCallee interface and receives a callback
    ///   If withCallback is false, caller must have provided an allowance in advance
    /// @dev Callable by anyone
    /// @param sellAmount {sellTok} Sell token, the token the bidder receives
    /// @param maxBuyAmount {buyTok} Max buy token, the token the bidder provides
    /// @param withCallback If true, caller must adhere to IBidderCallee interface and transfers tokens via callback
    /// @param data Arbitrary data to pass to the callback
    /// @return boughtAmt {buyTok} The amount bidder receives
    function bid(
        uint256 auctionId,
        uint256 sellAmount,
        uint256 maxBuyAmount,
        bool withCallback,
        bytes calldata data
    ) external nonReentrant returns (uint256 boughtAmt) {
        require(!isDeprecated, Folio__FolioDeprecated());
        _closeTrustedFill();
        Auction storage auction = auctions[auctionId];

        activeBidder = msg.sender;

        uint256 _totalSupply = totalSupply();

        // checks auction is ongoing and that sellAmount is below maxSellAmount
        (, boughtAmt, ) = AuctionLib.getBid(
            auction,
            _totalSupply,
            block.timestamp,
            auction.sellToken.balanceOf(address(this)),
            auction.buyToken.balanceOf(address(this)),
            sellAmount,
            sellAmount,
            maxBuyAmount
        );

        uint256 buyBalBefore = auction.buyToken.balanceOf(address(this));

        if (
            AuctionLib.bid(
                auction,
                auctionDetails[auctionId],
                dustAmount,
                _totalSupply,
                sellAmount,
                boughtAmt,
                withCallback,
                data
            )
        ) {
            _removeFromBasket(address(auction.sellToken));
        }

        require(auction.buyToken.balanceOf(address(this)) - buyBalBefore >= boughtAmt, Folio__InsufficientBid());

<<<<<<< HEAD
        // burn Folio balance
        if (address(auction.buyToken) == address(this)) {
            _burn(address(this), auction.buyToken.balanceOf(address(this)));
=======
        // burn any held Folio token
        if (balanceOf(address(this)) != 0) {
            _burn(address(this), balanceOf(address(this)));
>>>>>>> cf9bf094
        }
        delete activeBidder;
    }

    /// As an alternative to bidding directly, an in-block async swap can be opened without removing Folio's access
    function createTrustedFill(
        uint256 auctionId,
        address targetFiller,
        bytes32 deploymentSalt
    ) external nonReentrant returns (IBaseTrustedFiller filler) {
        require(!isDeprecated, Folio__FolioDeprecated());
        require(address(trustedFillerRegistry) != address(0), Folio__TrustedFillerRegistryNotSet());

        Auction storage auction = auctions[auctionId];
        _closeTrustedFill();

        // checks auction is ongoing and that sellAmount is below maxSellAmount
        (uint256 sellAmount, uint256 buyAmount, ) = AuctionLib.getBid(
            auction,
            totalSupply(),
            block.timestamp,
            auction.sellToken.balanceOf(address(this)),
            auction.buyToken.balanceOf(address(this)),
            0,
            type(uint256).max,
            type(uint256).max
        );

        // Create Trusted Filler
        filler = trustedFillerRegistry.createTrustedFiller(msg.sender, targetFiller, deploymentSalt);
        auction.sellToken.forceApprove(address(filler), sellAmount);

        filler.initialize(address(this), auction.sellToken, auction.buyToken, sellAmount, buyAmount);
        activeTrustedFill = filler;

        emit AuctionTrustedFillCreated(auctionId, address(filler));
    }

    /// Close an auction
    /// A auction can be closed from anywhere in its lifecycle, and cannot be restarted
    /// @dev Callable by ADMIN or AUCTION_APPROVER or AUCTION_LAUNCHER
    function closeAuction(uint256 auctionId) external nonReentrant {
        require(
            hasRole(DEFAULT_ADMIN_ROLE, msg.sender) ||
                hasRole(AUCTION_APPROVER, msg.sender) ||
                hasRole(AUCTION_LAUNCHER, msg.sender),
            Folio__Unauthorized()
        );

        // do not revert, to prevent griefing
        auctions[auctionId].endTime = block.timestamp - 1;
        auctionDetails[auctionId].availableRuns = 0;

        emit AuctionClosed(auctionId);
    }

    // ==== Internal ====

    /// @param shares {share}
    /// @return _assets
    /// @return _amounts {tok}
    function _toAssets(
        uint256 shares,
        Math.Rounding rounding
    ) internal view returns (address[] memory _assets, uint256[] memory _amounts) {
        uint256 _totalSupply = totalSupply();

        (_assets, _amounts) = _totalAssets();

        uint256 assetLen = _assets.length;
        for (uint256 i; i < assetLen; i++) {
            // {tok} = {share} * {tok} / {share}
            _amounts[i] = Math.mulDiv(shares, _amounts[i], _totalSupply, rounding);
        }
    }

    /// @return _assets
    /// @return _amounts {tok}
    function _totalAssets() internal view returns (address[] memory _assets, uint256[] memory _amounts) {
        _assets = basket.values();

        uint256 assetLength = _assets.length;
        _amounts = new uint256[](assetLength);
        for (uint256 i; i < assetLength; i++) {
            _amounts[i] = IERC20(_assets[i]).balanceOf(address(this));

            if (address(activeTrustedFill) != address(0)) {
                _amounts[i] += IERC20(_assets[i]).balanceOf(address(activeTrustedFill));
            }
        }
    }

    /// @return _daoPendingFeeShares {share}
    /// @return _feeRecipientsPendingFeeShares {share}
    function _getPendingFeeShares()
        internal
        view
        returns (uint256 _daoPendingFeeShares, uint256 _feeRecipientsPendingFeeShares)
    {
        _daoPendingFeeShares = daoPendingFeeShares;
        _feeRecipientsPendingFeeShares = feeRecipientsPendingFeeShares;

        uint256 supply = super.totalSupply() + _daoPendingFeeShares + _feeRecipientsPendingFeeShares;
        uint256 elapsed = block.timestamp - lastPoke;

        (, uint256 daoFeeNumerator, uint256 daoFeeDenominator, uint256 daoFeeFloor) = daoFeeRegistry.getFeeDetails(
            address(this)
        );

        // convert annual percentage to per-second for comparison with stored tvlFee
        // = 1 - (1 - feeFloor) ^ (1 / 31536000)
        // D18{1/s} = D18{1} - D18{1} * D18{1} ^ D18{1/s}
        uint256 feeFloor = D18 - MathLib.pow(D18 - daoFeeFloor, ONE_OVER_YEAR);

        // D18{1/s}
        uint256 _tvlFee = feeFloor > tvlFee ? feeFloor : tvlFee;

        // {share} += {share} * D18 / D18{1/s} ^ {s} - {share}
        uint256 feeShares = (supply * D18) / MathLib.powu(D18 - _tvlFee, elapsed) - supply;

        // D18{1} = D18{1/s} * D18 / D18{1/s}
        uint256 correction = (feeFloor * D18 + _tvlFee - 1) / _tvlFee;

        // {share} = {share} * D18{1} / D18
        uint256 daoShares = (correction > (daoFeeNumerator * D18 + daoFeeDenominator - 1) / daoFeeDenominator)
            ? (feeShares * correction + D18 - 1) / D18
            : (feeShares * daoFeeNumerator + daoFeeDenominator - 1) / daoFeeDenominator;

        _daoPendingFeeShares += daoShares;
        _feeRecipientsPendingFeeShares += feeShares - daoShares;
    }

    /// Set TVL fee by annual percentage. Different from how it is stored!
    /// @param _newFeeAnnually D18{1}
    function _setTVLFee(uint256 _newFeeAnnually) internal {
        require(_newFeeAnnually <= MAX_TVL_FEE, Folio__TVLFeeTooHigh());

        // convert annual percentage to per-second
        // = 1 - (1 - _newFeeAnnually) ^ (1 / 31536000)
        // D18{1/s} = D18{1} - D18{1} ^ {s}
        tvlFee = D18 - MathLib.pow(D18 - _newFeeAnnually, ONE_OVER_YEAR);

        require(_newFeeAnnually == 0 || tvlFee != 0, Folio__TVLFeeTooLow());

        emit TVLFeeSet(tvlFee, _newFeeAnnually);
    }

    /// Set mint fee
    /// @param _newFee D18{1}
    function _setMintFee(uint256 _newFee) internal {
        require(_newFee <= MAX_MINT_FEE, Folio__MintFeeTooHigh());

        mintFee = _newFee;
        emit MintFeeSet(_newFee);
    }

    /// @dev Warning: An empty fee recipients table will result in all fees being sent to DAO
    function _setFeeRecipients(FeeRecipient[] memory _feeRecipients) internal {
        emit FeeRecipientsSet(_feeRecipients);

        // Clear existing fee table
        uint256 len = feeRecipients.length;
        for (uint256 i; i < len; i++) {
            feeRecipients.pop();
        }

        // Add new items to the fee table
        len = _feeRecipients.length;

        if (len == 0) {
            return;
        }

        require(len <= MAX_FEE_RECIPIENTS, Folio__TooManyFeeRecipients());

        address previousRecipient;
        uint256 total;

        for (uint256 i; i < len; i++) {
            require(_feeRecipients[i].recipient > previousRecipient, Folio__FeeRecipientInvalidAddress());
            require(_feeRecipients[i].portion != 0, Folio__FeeRecipientInvalidFeeShare());

            total += _feeRecipients[i].portion;
            previousRecipient = _feeRecipients[i].recipient;
            feeRecipients.push(_feeRecipients[i]);
        }

        // ensure table adds up to 100%
        require(total == D18, Folio__BadFeeTotal());
    }

    /// @dev Overrules RESTRICTED_AUCTION_BUFFER on first auction run
    /// @param _newDelay {s}
    function _setAuctionDelay(uint256 _newDelay) internal {
        require(_newDelay <= MAX_AUCTION_DELAY, Folio__InvalidAuctionDelay());

        auctionDelay = _newDelay;
        emit AuctionDelaySet(_newDelay);
    }

    /// @param _newLength {s}
    function _setAuctionLength(uint256 _newLength) internal {
        require(_newLength >= MIN_AUCTION_LENGTH && _newLength <= MAX_AUCTION_LENGTH, Folio__InvalidAuctionLength());

        auctionLength = _newLength;
        emit AuctionLengthSet(auctionLength);
    }

    /// @param newDustAmount D27{tok/share}
    function _setDustAmount(address token, uint256 newDustAmount) internal {
        dustAmount[token] = newDustAmount;
        emit DustAmountSet(token, newDustAmount);
    }

    function _setMandate(string memory _newMandate) internal {
        mandate = _newMandate;
        emit MandateSet(_newMandate);
    }

    /// @dev After: daoPendingFeeShares and feeRecipientsPendingFeeShares are up-to-date
    function _poke() internal {
        _closeTrustedFill();

        if (lastPoke == block.timestamp) {
            return;
        }

        (daoPendingFeeShares, feeRecipientsPendingFeeShares) = _getPendingFeeShares();
        lastPoke = block.timestamp;
    }

    function _addToBasket(address token) internal returns (bool) {
        require(token != address(0) && token != address(this), Folio__InvalidAsset());
        emit BasketTokenAdded(token);

        return basket.add(token);
    }

    function _removeFromBasket(address token) internal returns (bool) {
        emit BasketTokenRemoved(token);

        return basket.remove(token);
    }

    function _setTrustedFillerRegistry(address _newFillerRegistry) internal {
        require(address(trustedFillerRegistry) == address(0), Folio__TrustedFillerRegistryAlreadySet());

        trustedFillerRegistry = ITrustedFillerRegistry(_newFillerRegistry);

        emit TrustedFillerRegistrySet(_newFillerRegistry);
    }

    /// Claim all token balances from outstanding trusted fill
    function _closeTrustedFill() internal {
        if (address(activeTrustedFill) != address(0)) {
            activeTrustedFill.closeFiller();
            delete activeTrustedFill;
        }
    }

    function _update(address from, address to, uint256 value) internal override {
        super._update(from, to, value);

        // ignore mints + burns
        if (from == address(0) || to == address(0)) {
            return;
        }

        // prevent accidental donations
        require(
            to != address(this) || from == address(activeBidder) || from == address(activeTrustedFill),
            Folio__InvalidTransferToSelf()
        );

        // burn incoming transfers from activeTrustedFill
        if (to == address(this) && from == address(activeTrustedFill)) {
            _burn(address(this), value);
        }
        // incoming transfers from activeBidder are burnt by bid()
    }
}<|MERGE_RESOLUTION|>--- conflicted
+++ resolved
@@ -645,15 +645,9 @@
 
         require(auction.buyToken.balanceOf(address(this)) - buyBalBefore >= boughtAmt, Folio__InsufficientBid());
 
-<<<<<<< HEAD
-        // burn Folio balance
-        if (address(auction.buyToken) == address(this)) {
-            _burn(address(this), auction.buyToken.balanceOf(address(this)));
-=======
         // burn any held Folio token
         if (balanceOf(address(this)) != 0) {
             _burn(address(this), balanceOf(address(this)));
->>>>>>> cf9bf094
         }
         delete activeBidder;
     }

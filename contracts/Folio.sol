// SPDX-License-Identifier: MIT
pragma solidity 0.8.28;

import { AccessControlEnumerableUpgradeable } from "@openzeppelin/contracts-upgradeable/access/extensions/AccessControlEnumerableUpgradeable.sol";
import { ERC20Upgradeable } from "@openzeppelin/contracts-upgradeable/token/ERC20/ERC20Upgradeable.sol";
import { ReentrancyGuardUpgradeable } from "@openzeppelin/contracts-upgradeable/utils/ReentrancyGuardUpgradeable.sol";
import { Initializable } from "@openzeppelin/contracts-upgradeable/proxy/utils/Initializable.sol";

import { EnumerableSet } from "@openzeppelin/contracts/utils/structs/EnumerableSet.sol";
import { SafeERC20, IERC20 } from "@openzeppelin/contracts/token/ERC20/utils/SafeERC20.sol";
import { Math } from "@openzeppelin/contracts/utils/math/Math.sol";

import { UD60x18, powu, pow } from "@prb/math/src/UD60x18.sol";
import { SD59x18, exp, intoUint256 } from "@prb/math/src/SD59x18.sol";

import { Versioned } from "@utils/Versioned.sol";

import { IFolioDAOFeeRegistry } from "@interfaces/IFolioDAOFeeRegistry.sol";
import { IFolio } from "@interfaces/IFolio.sol";

interface IBidderCallee {
    /// @param buyAmount {qBuyTok}
    function bidCallback(address buyToken, uint256 buyAmount, bytes calldata data) external;
}

uint256 constant MAX_FOLIO_FEE = 0.5e18; // D18{1/year} 50% annually
uint256 constant MAX_MINTING_FEE = 0.10e18; // D18{1} 10%
uint256 constant MIN_AUCTION_LENGTH = 60; // {s} 1 min
uint256 constant MAX_AUCTION_LENGTH = 604800; // {s} 1 week
uint256 constant MAX_TRADE_DELAY = 604800; // {s} 1 week
uint256 constant MAX_FEE_RECIPIENTS = 64;
uint256 constant MAX_TTL = 604800 * 4; // {s} 4 weeks
uint256 constant MIN_DAO_MINTING_FEE = 0.0005e18; // D18{1} 5 bps
uint256 constant MAX_RATE = 1e54; // D18{buyTok/sellTok}
uint256 constant MAX_PRICE_RANGE = 1e9; // {1}

UD60x18 constant ANNUALIZATION_EXP = UD60x18.wrap(31709791983); // D18{1/s} 1 / 31536000

uint256 constant D18 = 1e18; // D18
uint256 constant D27 = 1e27; // D27

/**
 * @title Folio
 * @author akshatmittal, julianmrodri, pmckelvy1, tbrent
 */
contract Folio is
    IFolio,
    Initializable,
    ERC20Upgradeable,
    AccessControlEnumerableUpgradeable,
    ReentrancyGuardUpgradeable,
    Versioned
{
    using EnumerableSet for EnumerableSet.AddressSet;
    using SafeERC20 for IERC20;

    IFolioDAOFeeRegistry public daoFeeRegistry;

    /**
     * Roles
     */
    bytes32 public constant TRADE_PROPOSER = keccak256("TRADE_PROPOSER"); // expected to be trading governance's timelock
    bytes32 public constant TRADE_LAUNCHER = keccak256("TRADE_LAUNCHER"); // optional: EOA or multisig
    bytes32 public constant VIBES_OFFICER = keccak256("VIBES_OFFICER"); // optional: no permissions

    /**
     */
    EnumerableSet.AddressSet private basket;

    /**
     * Fees
     */
    FeeRecipient[] public feeRecipients;
    uint256 public folioFee; // D18{1/s} demurrage fee on AUM
    uint256 public mintingFee; // D18{1} fee on mint

    /**
     * System
     */
    uint256 public lastPoke; // {s}
    uint256 public daoPendingFeeShares; // {share} shares pending to be distributed ONLY to the DAO
    uint256 public feeRecipientsPendingFeeShares; // {share} shares pending to be distributed ONLY to fee recipients
    bool public isKilled; // {bool} If true, Folio goes into redemption-only mode

    /**
     * Trading
     *   - Trades have a delay before they can be opened, that TRADE_LAUNCHER can bypass
     *   - Multiple trades can be open at once
     *   - Multiple bids can be executed against the same trade
     *   - All trades are dutch auctions, but it's possible to pass startPrice = endPrice
     */
    uint256 public auctionLength; // {s}
    uint256 public tradeDelay; // {s}
    Trade[] public trades;
    mapping(address => uint256) public sellEnds; // {s}
    mapping(address => uint256) public buyEnds; // {s}

    /// @custom:oz-upgrades-unsafe-allow constructor
    constructor() {
        _disableInitializers();
    }

    function initialize(
        FolioBasicDetails calldata _basicDetails,
        FolioAdditionalDetails calldata _additionalDetails,
        address _creator,
        address _daoFeeRegistry
    ) external initializer {
        __ERC20_init(_basicDetails.name, _basicDetails.symbol);
        __AccessControlEnumerable_init();
        __AccessControl_init();
        __ReentrancyGuard_init();

        _setFeeRecipients(_additionalDetails.feeRecipients);
        _setFolioFee(_additionalDetails.folioFee);
        _setMintingFee(_additionalDetails.mintingFee);
        _setTradeDelay(_additionalDetails.tradeDelay);
        _setAuctionLength(_additionalDetails.auctionLength);

        daoFeeRegistry = IFolioDAOFeeRegistry(_daoFeeRegistry);

        uint256 assetLength = _basicDetails.assets.length;
        if (assetLength == 0) {
            revert Folio__EmptyAssets();
        }

        for (uint256 i; i < assetLength; i++) {
            if (_basicDetails.assets[i] == address(0)) {
                revert Folio__InvalidAsset();
            }

            uint256 assetBalance = IERC20(_basicDetails.assets[i]).balanceOf(address(this));
            if (assetBalance == 0) {
                revert Folio__InvalidAssetAmount(_basicDetails.assets[i]);
            }

            emit BasketTokenAdded(_basicDetails.assets[i]);
            basket.add(address(_basicDetails.assets[i]));
        }

        lastPoke = block.timestamp;
        _mint(_creator, _basicDetails.initialShares);
        _grantRole(DEFAULT_ADMIN_ROLE, msg.sender);
    }

    function poke() external nonReentrant {
        _poke();
    }

    // ==== Governance ====

    function addToBasket(IERC20 token) external onlyRole(DEFAULT_ADMIN_ROLE) {
        require(basket.add(address(token)), Folio__BasketModificationFailed());

        emit BasketTokenAdded(address(token));
    }

    function removeFromBasket(IERC20 token) external onlyRole(DEFAULT_ADMIN_ROLE) {
        require(basket.remove(address(token)), Folio__BasketModificationFailed());

        emit BasketTokenRemoved(address(token));
    }

    /// @dev Non-reentrant via distributeFees()
    /// @param _newFee D18{1/s} Fee per second on AUM
    function setFolioFee(uint256 _newFee) external onlyRole(DEFAULT_ADMIN_ROLE) {
        distributeFees();

        _setFolioFee(_newFee);
    }

    /// A minting fee below 5 bps will result in the entirety of the fee being sent to the DAO
    /// @dev Non-reentrant via distributeFees()
    /// @param _newFee D18{1} Fee on mint
    function setMintingFee(uint256 _newFee) external onlyRole(DEFAULT_ADMIN_ROLE) {
        distributeFees();

        _setMintingFee(_newFee);
    }

    /// @dev Non-reentrant via distributeFees()
    /// @dev Fee recipients must be unique and sorted by address, and sum to 1e18
    function setFeeRecipients(FeeRecipient[] memory _newRecipients) external onlyRole(DEFAULT_ADMIN_ROLE) {
        distributeFees();

        _setFeeRecipients(_newRecipients);
    }

    /// @param _newDelay {s} Delay after a trade has been approved before it can be permissionlessly opened
    function setTradeDelay(uint256 _newDelay) external nonReentrant onlyRole(DEFAULT_ADMIN_ROLE) {
        _setTradeDelay(_newDelay);
    }

    /// @param _newLength {s} Length of an auction
    function setAuctionLength(uint256 _newLength) external nonReentrant onlyRole(DEFAULT_ADMIN_ROLE) {
        _setAuctionLength(_newLength);
    }

    function killFolio() external onlyRole(DEFAULT_ADMIN_ROLE) {
        isKilled = true;

        emit FolioKilled();
    }

    // ==== Share + Asset Accounting ====

    /// @dev Contains all pending fee shares
    function totalSupply() public view virtual override(ERC20Upgradeable) returns (uint256) {
        (uint256 _daoPendingFeeShares, uint256 _feeRecipientsPendingFeeShares) = _getPendingFeeShares();
        return super.totalSupply() + _daoPendingFeeShares + _feeRecipientsPendingFeeShares;
    }

    // {} -> ({tokAddress}, {tok})
    function folio() external view returns (address[] memory _assets, uint256[] memory _amounts) {
        return toAssets(10 ** decimals(), Math.Rounding.Floor);
    }

    // {} -> ({tokAddress}, {tok})
    function totalAssets() external view returns (address[] memory _assets, uint256[] memory _amounts) {
        _assets = basket.values();

        uint256 assetLength = _assets.length;
        _amounts = new uint256[](assetLength);
        for (uint256 i; i < assetLength; i++) {
            _amounts[i] = IERC20(_assets[i]).balanceOf(address(this));
        }
    }

    // {share} -> ({tokAddress}, {tok})
    function toAssets(
        uint256 shares,
        Math.Rounding rounding
    ) public view returns (address[] memory _assets, uint256[] memory _amounts) {
        if (_reentrancyGuardEntered()) {
            revert ReentrancyGuardReentrantCall();
        }

        return _toAssets(shares, rounding);
    }

    // {share} -> ({tokAddress}, {tok})
    /// @dev Minting has 3 share-portions: (i) receiver shares, (ii) DAO fee shares, (iii) fee recipients shares
    function mint(
        uint256 shares,
        address receiver
    ) external nonReentrant returns (address[] memory _assets, uint256[] memory _amounts) {
        require(!isKilled, Folio__FolioKilled());

        _poke();

        // === Calculate fee shares ===

        (, uint256 daoFeeNumerator, uint256 daoFeeDenominator) = daoFeeRegistry.getFeeDetails(address(this));

        // {share} = {share} * D18{1} / D18
        uint256 totalFeeShares = (shares * mintingFee + D18 - 1) / D18;
        uint256 daoFeeShares = (totalFeeShares * daoFeeNumerator + daoFeeDenominator - 1) / daoFeeDenominator;

        // ensure DAO's portion of fees is at least MIN_DAO_MINTING_FEE
        uint256 minDaoShares = (shares * MIN_DAO_MINTING_FEE + D18 - 1) / D18;
        if (daoFeeShares < minDaoShares) {
            daoFeeShares = minDaoShares;
        }

        // 100% to DAO, if necessary
        if (totalFeeShares < daoFeeShares) {
            totalFeeShares = daoFeeShares;
        }

        // === Transfer assets in ===

        (_assets, _amounts) = _toAssets(shares, Math.Rounding.Ceil);

        uint256 assetLength = _assets.length;
        for (uint256 i; i < assetLength; i++) {
            if (_amounts[i] != 0) {
                SafeERC20.safeTransferFrom(IERC20(_assets[i]), msg.sender, address(this), _amounts[i]);
            }
        }

        // === Mint shares ===

        _mint(receiver, shares - totalFeeShares);

        // defer fee handouts until distributeFees()
        daoPendingFeeShares += daoFeeShares;
        feeRecipientsPendingFeeShares += totalFeeShares - daoFeeShares;
    }

    /// @param shares {share} Amount of shares to redeem
    /// @param assets Assets to receive, must match basket exactly
    /// @param minAmountsOut {tok} Minimum amounts of each asset to receive
    /// @return _amounts {tok} Actual amounts transferred of each asset
    function redeem(
        uint256 shares,
        address receiver,
        address[] calldata assets,
        uint256[] calldata minAmountsOut
    ) external nonReentrant returns (uint256[] memory _amounts) {
        _poke();

        address[] memory _assets;
        (_assets, _amounts) = _toAssets(shares, Math.Rounding.Floor);

        _burn(msg.sender, shares);

        uint256 len = _assets.length;
        if (len != assets.length || len != minAmountsOut.length) {
            revert Folio__InvalidArrayLengths();
        }

        for (uint256 i; i < len; i++) {
            if (_assets[i] != assets[i]) {
                revert Folio__InvalidAsset();
            }

            if (_amounts[i] < minAmountsOut[i]) {
                revert Folio__InvalidAssetAmount(_assets[i]);
            }

            if (_amounts[i] != 0) {
                SafeERC20.safeTransfer(IERC20(_assets[i]), receiver, _amounts[i]);
            }
        }
    }

    // === Fee Shares ===

    /// @return {share} Up-to-date sum of DAO and fee recipients pending fee shares
    function getPendingFeeShares() public view returns (uint256) {
        (uint256 _daoPendingFeeShares, uint256 _feeRecipientsPendingFeeShares) = _getPendingFeeShares();
        return _daoPendingFeeShares + _feeRecipientsPendingFeeShares;
    }

    function distributeFees() public nonReentrant {
        _poke();
        // daoPendingFeeShares and feeRecipientsPendingFeeShares are up-to-date

        // Fee recipients
        uint256 _feeRecipientsPendingFeeShares = feeRecipientsPendingFeeShares;
        feeRecipientsPendingFeeShares = 0;
        uint256 feeRecipientsTotal;

        uint256 len = feeRecipients.length;
        for (uint256 i; i < len; i++) {
            // {share} = {share} * D18{1} / D18
            uint256 shares = (_feeRecipientsPendingFeeShares * feeRecipients[i].portion) / D18;
            feeRecipientsTotal += shares;

            _mint(feeRecipients[i].recipient, shares);

            emit FolioFeePaid(feeRecipients[i].recipient, shares);
        }

        // DAO
        uint256 daoShares = daoPendingFeeShares + _feeRecipientsPendingFeeShares - feeRecipientsTotal;

        (address daoRecipient, , ) = daoFeeRegistry.getFeeDetails(address(this));
        _mint(daoRecipient, daoShares);
        emit ProtocolFeePaid(daoRecipient, daoShares);

        daoPendingFeeShares = 0;
    }

    // ==== Trading ====

    function nextTradeId() external view returns (uint256) {
        return trades.length;
    }

    /// The amount on sale in an auction, dynamically increasing over time
    /// @return sellAmount {sellTok} The amount of sell token on sale in the auction at a given timestamp
    function lot(uint256 tradeId, uint256 timestamp) external view returns (uint256 sellAmount) {
        Trade storage trade = trades[tradeId];

        uint256 _totalSupply = totalSupply();
        uint256 sellBal = trade.sell.balanceOf(address(this));
        uint256 buyBal = trade.buy.balanceOf(address(this));

        // {sellTok} = D27{sellTok/share} * {share} / D27
        uint256 minSellBal = Math.mulDiv(trade.sellLimit.spot, _totalSupply, D27, Math.Rounding.Ceil);
        uint256 sellAvailable = sellBal > minSellBal ? sellBal - minSellBal : 0;

        // {buyTok} = D27{buyTok/share} * {share} / D27
        uint256 maxBuyBal = Math.mulDiv(trade.buyLimit.spot, _totalSupply, D27, Math.Rounding.Floor);
        uint256 buyAvailable = buyBal < maxBuyBal ? maxBuyBal - buyBal : 0;

        // avoid overflow
        if (buyAvailable > MAX_RATE) {
            return sellAvailable;
        }

        // D27{buyTok/sellTok}
        uint256 price = _price(trade, timestamp);

        // {sellTok} = {buyTok} * D27 / D27{buyTok/sellTok}
        uint256 sellAvailableFromBuy = Math.mulDiv(buyAvailable, D27, price, Math.Rounding.Floor);
        sellAmount = Math.min(sellAvailable, sellAvailableFromBuy);
    }

    /// @return D27{buyTok/sellTok} The price at the given timestamp as an 18-decimal fixed point
    function getPrice(uint256 tradeId, uint256 timestamp) external view returns (uint256) {
        return _price(trades[tradeId], timestamp);
    }

    /// @param sellAmount {sellTok} The amount of sell tokens the bidder is offering the protocol
    /// @return bidAmount {buyTok} The amount of buy tokens required to bid in the auction at a given timestamp
    function getBid(uint256 tradeId, uint256 timestamp, uint256 sellAmount) external view returns (uint256 bidAmount) {
        uint256 price = _price(trades[tradeId], timestamp);

        // {buyTok} = {sellTok} * D27{buyTok/sellTok} / D27
        bidAmount = Math.mulDiv(sellAmount, price, D27, Math.Rounding.Ceil);
    }

    /// @param tradeId Use to ensure expected ordering
    /// @param sell The token to sell, from the perspective of the Folio
    /// @param buy The token to buy, from the perspective of the Folio
    /// @param sellLimit D27{sellTok/share} min ratio of sell token to shares allowed, inclusive, 1e54 max
    /// @param buyLimit D27{buyTok/share} max balance-ratio to shares allowed, exclusive, 1e54 max
    /// @param prices D27{buyTok/sellTok} Price range
    /// @param ttl {s} How long a trade can exist in an APPROVED state until it can no longer be OPENED
    ///     (once opened, it always finishes).
    ///     Must be longer than tradeDelay if intended to be permissionlessly available.
    function approveTrade(
        uint256 tradeId,
        IERC20 sell,
        IERC20 buy,
        Range calldata sellLimit,
        Range calldata buyLimit,
        Prices calldata prices,
        uint256 ttl
    ) external nonReentrant onlyRole(TRADE_PROPOSER) {
        require(!isKilled, Folio__FolioKilled());

        if (trades.length != tradeId) {
            revert Folio__InvalidTradeId();
        }

        if (address(sell) == address(0) || address(buy) == address(0) || address(sell) == address(buy)) {
            revert Folio__InvalidTradeTokens();
        }

        if (
            sellLimit.spot > MAX_RATE ||
            sellLimit.high > MAX_RATE ||
            sellLimit.low > sellLimit.spot ||
            sellLimit.high < sellLimit.spot
        ) {
            revert Folio__InvalidSellLimit();
        }

        if (
            buyLimit.spot == 0 ||
            buyLimit.spot > MAX_RATE ||
            buyLimit.high > MAX_RATE ||
            buyLimit.low > buyLimit.spot ||
            buyLimit.high < buyLimit.spot
        ) {
            revert Folio__InvalidBuyLimit();
        }

        if (prices.start < prices.end) {
            revert Folio__InvalidPrices();
        }

        if (ttl > MAX_TTL) {
            revert Folio__InvalidTradeTTL();
        }

        Trade memory trade = Trade({
            id: trades.length,
            sell: sell,
            buy: buy,
            sellLimit: sellLimit,
            buyLimit: buyLimit,
            prices: prices,
            availableAt: block.timestamp + tradeDelay,
            launchTimeout: block.timestamp + ttl,
            start: 0,
            end: 0,
            k: 0
        });

        trades.push(trade);

        emit TradeApproved(tradeId, address(sell), address(buy), trade);
    }

    /// Open a trade as the trade launcher
    /// @param sellLimit D27{sellTok/share} min ratio of sell token to shares allowed, inclusive, 1e54 max
    /// @param buyLimit D27{buyTok/share} max balance-ratio to shares allowed, exclusive, 1e54 max
    /// @param startPrice D27{buyTok/sellTok} 1e54 max
    /// @param endPrice D27{buyTok/sellTok} 1e54 max
    function openTrade(
        uint256 tradeId,
        uint256 sellLimit,
        uint256 buyLimit,
        uint256 startPrice,
        uint256 endPrice
    ) external nonReentrant onlyRole(TRADE_LAUNCHER) {
        Trade storage trade = trades[tradeId];

        // trade launcher can:
        //   - select a sell limit within the approved range
        //   - select a buy limit within the approved range
        //   - raise starting price by up to 100x
        //   - raise ending price arbitrarily (can cause auction not to clear, same as killing)

        if (
            startPrice < trade.prices.start ||
            endPrice < trade.prices.end ||
            (trade.prices.start != 0 && startPrice > 100 * trade.prices.start)
        ) {
            revert Folio__InvalidPrices();
        }

        if (sellLimit < trade.sellLimit.low || sellLimit > trade.sellLimit.high) {
            revert Folio__InvalidSellLimit();
        }

        if (buyLimit < trade.buyLimit.low || buyLimit > trade.buyLimit.high) {
            revert Folio__InvalidBuyLimit();
        }

        trade.sellLimit.spot = sellLimit;
        trade.buyLimit.spot = buyLimit;
        trade.prices.start = startPrice;
        trade.prices.end = endPrice;
        // more price checks in _openTrade()

        _openTrade(trade);
    }

    /// @dev Permissionless, callable only after the trading delay
    function openTradePermissionlessly(uint256 tradeId) external nonReentrant {
        Trade storage trade = trades[tradeId];

        // only open trades that have not timed out (ttl check)
        if (block.timestamp < trade.availableAt) {
            revert Folio__TradeCannotBeOpenedPermissionlesslyYet();
        }

        _openTrade(trade);
    }

    /// Bid in an ongoing auction
    ///   If withCallback is true, caller must adhere to IBidderCallee interface and receives a callback
    ///   If withCallback is false, caller must have provided an allowance in advance
    /// @dev Permissionless
    /// @param sellAmount {sellTok} Sell token, the token the bidder receives
    /// @param maxBuyAmount {buyTok} Max buy token, the token the bidder provides
    /// @param withCallback If true, caller must adhere to IBidderCallee interface and transfers tokens via callback
    /// @param data Arbitrary data to pass to the callback
    /// @return boughtAmt {buyTok} The amount bidder receives
    function bid(
        uint256 tradeId,
        uint256 sellAmount,
        uint256 maxBuyAmount,
        bool withCallback,
        bytes calldata data
    ) external nonReentrant returns (uint256 boughtAmt) {
        Trade storage trade = trades[tradeId];

        // checks trade is ongoing
        // D27{buyTok/sellTok}
        uint256 price = _price(trade, block.timestamp);

        // {buyTok} = {sellTok} * D27{buyTok/sellTok} / D27
        boughtAmt = Math.mulDiv(sellAmount, price, D27, Math.Rounding.Ceil);
        if (boughtAmt > maxBuyAmount) {
            revert Folio__SlippageExceeded();
        }

        // TODO think about fee shares inflating supply over time
        uint256 _totalSupply = totalSupply();
        uint256 sellBal = trade.sell.balanceOf(address(this));

        // {sellTok} = D27{sellTok/share} * {share} / D27
        uint256 minSellBal = Math.mulDiv(trade.sellLimit.spot, _totalSupply, D27, Math.Rounding.Ceil);
        uint256 sellAvailable = sellBal > minSellBal ? sellBal - minSellBal : 0;

        // ensure auction is large enough to cover bid
        if (sellAmount > sellAvailable) {
            revert Folio__InsufficientBalance();
        }

        // put buy token in basket
        basket.add(address(trade.buy));

        // pay bidder
        trade.sell.safeTransfer(msg.sender, sellAmount);

        emit TradeBid(tradeId, sellAmount, boughtAmt);

        // QoL feature: close auction and eject token from basket if we have sold all of it
        if (trade.sell.balanceOf(address(this)) == 0) {
            basket.remove(address(trade.sell));
            trade.end = block.timestamp;
            sellEnds[address(trade.sell)] = block.timestamp;
            buyEnds[address(trade.buy)] = block.timestamp;
        }

        // collect payment from bidder
        if (withCallback) {
            uint256 balBefore = trade.buy.balanceOf(address(this));

            IBidderCallee(msg.sender).bidCallback(address(trade.buy), boughtAmt, data);

            if (trade.buy.balanceOf(address(this)) - balBefore < boughtAmt) {
                revert Folio__InsufficientBid();
            }
        } else {
            trade.buy.safeTransferFrom(msg.sender, address(this), boughtAmt);
        }

        // D27{buyTok/share} = D27{buyTok/share} * {share} / D27
        uint256 maxBuyBal = Math.mulDiv(trade.buyLimit.spot, _totalSupply, D27, Math.Rounding.Floor);

        // ensure post-bid buy balance does not exceed max
        if (trade.buy.balanceOf(address(this)) > maxBuyBal) {
            revert Folio__ExcessiveBid();
        }
    }

    /// Kill a trade
    /// A trade can be killed anywhere in its lifecycle, and cannot be restarted
    /// @dev Callable by TRADE_PROPOSER or TRADE_LAUNCHER
    function killTrade(uint256 tradeId) external nonReentrant {
        if (!hasRole(TRADE_PROPOSER, msg.sender) && !hasRole(TRADE_LAUNCHER, msg.sender)) {
            revert Folio__Unauthorized();
        }

        // do not revert, to prevent griefing

<<<<<<< HEAD
        Trade storage trade = trades[tradeId];
        trade.end = 1;
        sellEnds[address(trade.sell)] = block.timestamp;
        buyEnds[address(trade.buy)] = block.timestamp;
=======
        trades[tradeId].end = 1;
>>>>>>> b57f0e49
        emit TradeKilled(tradeId);
    }

    // ==== Internal ====

    // {share} -> ({tokAddress}, {tok})
    function _toAssets(
        uint256 shares,
        Math.Rounding rounding
    ) internal view returns (address[] memory _assets, uint256[] memory _amounts) {
        uint256 _totalSupply = totalSupply();

        _assets = basket.values();

        uint256 len = _assets.length;
        _amounts = new uint256[](len);
        for (uint256 i; i < len; i++) {
            uint256 assetBal = IERC20(_assets[i]).balanceOf(address(this));

            // {tok} = {share} * {tok} / {share}
            _amounts[i] = Math.mulDiv(shares, assetBal, _totalSupply, rounding);
        }
    }

    function _openTrade(Trade storage trade) internal {
        require(!isKilled, Folio__FolioKilled());

        // only open APPROVED trades
        if (trade.start != 0 || trade.end != 0) {
            revert Folio__TradeCannotBeOpened();
        }

        // do not open trades that have timed out from ttl
        if (block.timestamp > trade.launchTimeout) {
            revert Folio__TradeTimeout();
        }

        // ensure no conflicting tokens across trades (same sell or sell buy is okay)
        // necessary to prevent dutch auctions from taking losses
        if (block.timestamp <= sellEnds[address(trade.buy)] || block.timestamp <= buyEnds[address(trade.sell)]) {
            revert Folio__TradeCollision();
        }
        sellEnds[address(trade.sell)] = Math.max(sellEnds[address(trade.sell)], block.timestamp + auctionLength);
        buyEnds[address(trade.buy)] = Math.max(buyEnds[address(trade.buy)], block.timestamp + auctionLength);

        // ensure valid price range (startPrice == endPrice is valid)
        if (
            trade.prices.start < trade.prices.end ||
            trade.prices.start == 0 ||
            trade.prices.end == 0 ||
            trade.prices.start > MAX_RATE ||
            trade.prices.start / trade.prices.end > MAX_PRICE_RANGE
        ) {
            revert Folio__InvalidPrices();
        }

        trade.start = block.timestamp;
        trade.end = block.timestamp + auctionLength;

        emit TradeOpened(trade.id, trade);

        // D18{1}
        // k = ln(P_0 / P_t) / t
        trade.k = UD60x18.wrap((trade.prices.start * D18) / trade.prices.end).ln().unwrap() / auctionLength;
        // gas optimization to avoid recomputing k on every bid
    }

    /// @return p D27{buyTok/sellTok}
    function _price(Trade storage trade, uint256 timestamp) internal view returns (uint256 p) {
        // ensure auction is ongoing
        if (timestamp < trade.start || timestamp > trade.end) {
            revert Folio__TradeNotOngoing();
        }
        if (timestamp == trade.start) {
            return trade.prices.start;
        }
        if (timestamp == trade.end) {
            return trade.prices.end;
        }

        uint256 elapsed = timestamp - trade.start;

        // P_t = P_0 * e ^ -kt
        // D27{buyTok/sellTok} = D27{buyTok/sellTok} * D18{1} / D18
        p = (trade.prices.start * intoUint256(exp(SD59x18.wrap(-1 * int256(trade.k * elapsed))))) / D18;
        if (p < trade.prices.end) {
            p = trade.prices.end;
        }
    }

    /// @return _daoPendingFeeShares {share}
    /// @return _feeRecipientsPendingFeeShares {share}
    function _getPendingFeeShares()
        internal
        view
        returns (uint256 _daoPendingFeeShares, uint256 _feeRecipientsPendingFeeShares)
    {
        _daoPendingFeeShares = daoPendingFeeShares;
        _feeRecipientsPendingFeeShares = feeRecipientsPendingFeeShares;

        uint256 supply = super.totalSupply() + _daoPendingFeeShares + _feeRecipientsPendingFeeShares;
        uint256 elapsed = block.timestamp - lastPoke;

        // {share} += {share} * D18 / D18{1/s} ^ {s} - {share}
        uint256 feeShares = (supply * D18) / UD60x18.wrap(D18 - folioFee).powu(elapsed).unwrap() - supply;

        (, uint256 daoFeeNumerator, uint256 daoFeeDenominator) = daoFeeRegistry.getFeeDetails(address(this));

        uint256 daoShares = (feeShares * daoFeeNumerator + daoFeeDenominator - 1) / daoFeeDenominator;
        _daoPendingFeeShares += daoShares;
        _feeRecipientsPendingFeeShares += feeShares - daoShares;
    }

    /// @dev Set folio fee by annual percentage
    /// @param _newFeeAnnually {s}
    function _setFolioFee(uint256 _newFeeAnnually) internal {
        if (_newFeeAnnually > MAX_FOLIO_FEE) {
            revert Folio__FolioFeeTooHigh();
        }

        // convert annual percentage to per-second
        // = 1 - (1 - _newFeeAnnually) ^ (1 / 31536000)
        folioFee = D18 - UD60x18.wrap(D18 - _newFeeAnnually).pow(ANNUALIZATION_EXP).unwrap();

        if (_newFeeAnnually != 0 && folioFee == 0) {
            revert Folio__FolioFeeTooLow();
        }

        emit FolioFeeSet(folioFee, _newFeeAnnually);
    }

    function _setMintingFee(uint256 _newFee) internal {
        if (_newFee > MAX_MINTING_FEE) {
            revert Folio__MintingFeeTooHigh();
        }

        mintingFee = _newFee;
        emit MintingFeeSet(_newFee);
    }

    function _setFeeRecipients(FeeRecipient[] memory _feeRecipients) internal {
        // Clear existing fee table
        uint256 len = feeRecipients.length;
        for (uint256 i; i < len; i++) {
            feeRecipients.pop();
        }

        // Add new items to the fee table
        uint256 total;
        len = _feeRecipients.length;
        if (len > MAX_FEE_RECIPIENTS) {
            revert Folio__TooManyFeeRecipients();
        }

        address previousRecipient;

        for (uint256 i; i < len; i++) {
            if (_feeRecipients[i].recipient <= previousRecipient) {
                revert Folio__FeeRecipientInvalidAddress();
            }

            if (_feeRecipients[i].portion == 0) {
                revert Folio__FeeRecipientInvalidFeeShare();
            }

            total += _feeRecipients[i].portion;
            previousRecipient = _feeRecipients[i].recipient;
            feeRecipients.push(_feeRecipients[i]);
            emit FeeRecipientSet(_feeRecipients[i].recipient, _feeRecipients[i].portion);
        }

        // ensure table adds up to 100%
        if (total != D18) {
            revert Folio__BadFeeTotal();
        }
    }

    function _setTradeDelay(uint256 _newDelay) internal {
        if (_newDelay > MAX_TRADE_DELAY) {
            revert Folio__InvalidTradeDelay();
        }
        tradeDelay = _newDelay;
        emit TradeDelaySet(_newDelay);
    }

    function _setAuctionLength(uint256 _newLength) internal {
        if (_newLength < MIN_AUCTION_LENGTH || _newLength > MAX_AUCTION_LENGTH) {
            revert Folio__InvalidAuctionLength();
        }

        auctionLength = _newLength;
        emit AuctionLengthSet(auctionLength);
    }

    /// @dev After: daoPendingFeeShares and feeRecipientsPendingFeeShares are up-to-date
    function _poke() internal {
        if (lastPoke == block.timestamp) {
            return;
        }

        (daoPendingFeeShares, feeRecipientsPendingFeeShares) = _getPendingFeeShares();
        lastPoke = block.timestamp;
    }
}<|MERGE_RESOLUTION|>--- conflicted
+++ resolved
@@ -631,15 +631,8 @@
         }
 
         // do not revert, to prevent griefing
-
-<<<<<<< HEAD
-        Trade storage trade = trades[tradeId];
-        trade.end = 1;
-        sellEnds[address(trade.sell)] = block.timestamp;
-        buyEnds[address(trade.buy)] = block.timestamp;
-=======
         trades[tradeId].end = 1;
->>>>>>> b57f0e49
+        
         emit TradeKilled(tradeId);
     }
 

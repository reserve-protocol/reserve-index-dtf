// SPDX-License-Identifier: MIT
pragma solidity 0.8.28;

import { AccessControlEnumerableUpgradeable } from "@openzeppelin/contracts-upgradeable/access/extensions/AccessControlEnumerableUpgradeable.sol";
import { ERC20Upgradeable } from "@openzeppelin/contracts-upgradeable/token/ERC20/ERC20Upgradeable.sol";
import { ReentrancyGuardUpgradeable } from "@openzeppelin/contracts-upgradeable/utils/ReentrancyGuardUpgradeable.sol";
import { Initializable } from "@openzeppelin/contracts-upgradeable/proxy/utils/Initializable.sol";

import { EnumerableSet } from "@openzeppelin/contracts/utils/structs/EnumerableSet.sol";
import { SafeERC20, IERC20 } from "@openzeppelin/contracts/token/ERC20/utils/SafeERC20.sol";
import { Math } from "@openzeppelin/contracts/utils/math/Math.sol";

import { UD60x18, powu } from "@prb/math/src/UD60x18.sol";
import { SD59x18, exp, intoUint256 } from "@prb/math/src/SD59x18.sol";

import { Versioned } from "@utils/Versioned.sol";

import { IFolioDAOFeeRegistry } from "./interfaces/IFolioDAOFeeRegistry.sol";
import { IFolio } from "./interfaces/IFolio.sol";

interface IBidderCallee {
    /// @param buyAmount {qBuyTok}
    function bidCallback(address buyToken, uint256 buyAmount, bytes calldata data) external;
}

uint256 constant MAX_FEE = 21979552668; // D18{1/s} 50% annually
uint256 constant MIN_AUCTION_LENGTH = 60; // {s} 1 min
uint256 constant MAX_AUCTION_LENGTH = 604800; // {s} 1 week
uint256 constant MAX_TRADE_DELAY = 604800; // {s} 1 week
uint256 constant MAX_FEE_RECIPIENTS = 64;
uint256 constant MAX_TTL = 604800 * 4; // {s} 4 weeks

// TODO go through and see if we can remove any of the nonReentrant modifiers

/**
 * @title Folio
 * @author akshatmittal, julianmrodri, pmckelvy1, tbrent
 */
contract Folio is
    IFolio,
    Initializable,
    ERC20Upgradeable,
    AccessControlEnumerableUpgradeable,
    ReentrancyGuardUpgradeable,
    Versioned
{
    using EnumerableSet for EnumerableSet.AddressSet;
    using SafeERC20 for IERC20;

    IFolioDAOFeeRegistry public daoFeeRegistry;

    /**
     * Roles
     */
    bytes32 public constant TRADE_PROPOSER = keccak256("TRADE_PROPOSER"); // expected to be trading governance's timelock
    bytes32 public constant PRICE_CURATOR = keccak256("PRICE_CURATOR"); // optional: EOA or multisig

    /**
     * Basket
     */
    EnumerableSet.AddressSet private basket;

    /**
     * Fees
     */
    FeeRecipient[] public feeRecipients;
    uint256 public folioFee; // D18{1} demurrage fee on AUM

    /**
     * System
     */
    uint256 public lastPoke; // {s}
    uint256 public pendingFeeShares; // {share} virtual shares part of supply; use getPendingFeeShares() externally

    /**
     * Trading
     *   - Trades have a delay before they can be opened, that PRICE_CURATOR can bypass
     *   - Multiple trades can be open at once
     *   - Multiple bids can be executed against the same trade
     *   - All trades are dutch auctions, but it's possible to pass startPrice = endPrice
     */

    uint256 public auctionLength; // {s}
    uint256 public tradeDelay; // {s}
    Trade[] public trades;

    /// @custom:oz-upgrades-unsafe-allow constructor
    constructor() {
        _disableInitializers();
    }

    function initialize(
        FolioBasicDetails calldata _basicDetails,
        FolioAdditionalDetails calldata _additionalDetails,
        address _creator,
        address _daoFeeRegistry
    ) external initializer {
        __ERC20_init(_basicDetails.name, _basicDetails.symbol);
        __AccessControlEnumerable_init();
        __AccessControl_init();
        __ReentrancyGuard_init();

        _setFeeRecipients(_additionalDetails.feeRecipients);
        _setFolioFee(_additionalDetails.folioFee);
        _setTradeDelay(_additionalDetails.tradeDelay);
        _setAuctionLength(_additionalDetails.auctionLength);

        daoFeeRegistry = IFolioDAOFeeRegistry(_daoFeeRegistry);

        uint256 assetLength = _basicDetails.assets.length;
        if (assetLength == 0) {
            revert Folio__EmptyAssets();
        }

        for (uint256 i; i < assetLength; i++) {
            if (_basicDetails.assets[i] == address(0)) {
                revert Folio__InvalidAsset();
            }

            uint256 assetBalance = IERC20(_basicDetails.assets[i]).balanceOf(address(this));
            if (assetBalance == 0) {
                revert Folio__InvalidAssetAmount(_basicDetails.assets[i]);
            }

<<<<<<< HEAD
            basket.add(address(_basicDetails.assets[i]));
=======
            emit BasketTokenAdded(basicDetails.assets[i]);
            basket.add(address(basicDetails.assets[i]));
>>>>>>> baa0ba34
        }

        _poke();
        _mint(_creator, _basicDetails.initialShares);
        _grantRole(DEFAULT_ADMIN_ROLE, msg.sender);
    }

    function poke() external nonReentrant {
        _poke();
    }

    // ==== Governance ====

    function addToBasket(IERC20 token) external onlyRole(DEFAULT_ADMIN_ROLE) {
        basket.add(address(token));
        emit BasketTokenAdded(address(token));
    }

    function removeFromBasket(IERC20 token) external onlyRole(DEFAULT_ADMIN_ROLE) {
        basket.remove(address(token));
        emit BasketTokenRemoved(address(token));
    }

    function setFolioFee(uint256 _newFee) external onlyRole(DEFAULT_ADMIN_ROLE) {
        distributeFees();

        _setFolioFee(_newFee);
    }

    /// _newRecipients.portion must sum to 1e18
    function setFeeRecipients(FeeRecipient[] memory _newRecipients) external onlyRole(DEFAULT_ADMIN_ROLE) {
        distributeFees();

        _setFeeRecipients(_newRecipients);
    }

    function setTradeDelay(uint256 _newDelay) external onlyRole(DEFAULT_ADMIN_ROLE) {
        _setTradeDelay(_newDelay);
    }

    function setAuctionLength(uint256 _newLength) external onlyRole(DEFAULT_ADMIN_ROLE) {
        _setAuctionLength(_newLength);
    }

    // ==== Share + Asset Accounting ====

    /// @dev Contains pending fee shares
    function totalSupply() public view virtual override(ERC20Upgradeable) returns (uint256) {
        return super.totalSupply() + _getPendingFeeShares();
    }

    // {} -> ({tokAddress}, D18{tok/share})
    function folio() external view returns (address[] memory _assets, uint256[] memory _amounts) {
        return toAssets(10 ** decimals(), Math.Rounding.Floor);
    }

    // {} -> ({tokAddress}, {tok})
    function totalAssets() external view returns (address[] memory _assets, uint256[] memory _amounts) {
        _assets = basket.values();

        uint256 assetLength = _assets.length;
        _amounts = new uint256[](assetLength);
        for (uint256 i; i < assetLength; i++) {
            _amounts[i] = IERC20(_assets[i]).balanceOf(address(this));
        }
    }

    // {share} -> ({tokAddress}, {tok})
    function toAssets(
        uint256 shares,
        Math.Rounding rounding
    ) public view returns (address[] memory _assets, uint256[] memory _amounts) {
        uint256 _totalSupply = totalSupply();

        _assets = basket.values();

        uint256 len = _assets.length;
        _amounts = new uint256[](len);
        for (uint256 i; i < len; i++) {
            uint256 assetBal = IERC20(_assets[i]).balanceOf(address(this));

            // {tok} = {share} * {tok} / {share}
            _amounts[i] = Math.mulDiv(shares, assetBal, _totalSupply, rounding);
            // TODO +1 trick?
        }
    }

    // {share} -> ({tokAddress}, {tok})
    function mint(
        uint256 shares,
        address receiver
    ) external nonReentrant returns (address[] memory _assets, uint256[] memory _amounts) {
        _poke();

        (_assets, _amounts) = toAssets(shares, Math.Rounding.Ceil);

        uint256 assetLength = _assets.length;
        for (uint256 i; i < assetLength; i++) {
            if (_amounts[i] != 0) {
                SafeERC20.safeTransferFrom(IERC20(_assets[i]), msg.sender, address(this), _amounts[i]);
            }
        }

        _mint(receiver, shares);
    }

    // {share} -> ({tokAddress}, {tok})
    function redeem(
        uint256 shares,
        address receiver
    ) external nonReentrant returns (address[] memory _assets, uint256[] memory _amounts) {
        _poke();

        (_assets, _amounts) = toAssets(shares, Math.Rounding.Floor);

        _burn(msg.sender, shares);

        uint256 len = _assets.length;
        for (uint256 i; i < len; i++) {
            if (_amounts[i] != 0) {
                SafeERC20.safeTransfer(IERC20(_assets[i]), receiver, _amounts[i]);
            }
        }
    }

    // === Fee Shares ===

    /// @dev totalSupply() already contains pending fee shares
    /// @return {share} Quantity of fee shares currently pending
    function getPendingFeeShares() public view returns (uint256) {
        return _getPendingFeeShares();
    }

    function distributeFees() public nonReentrant {
        _poke();
        // pendingFeeShares is up-to-date

        // collect dao fee off the top
        (address recipient, uint256 daoFeeNumerator, uint256 daoFeeDenominator) = daoFeeRegistry.getFeeDetails(
            address(this)
        );
        // {share} = {share} * D18{1} / D18
        uint256 daoFee = (pendingFeeShares * daoFeeNumerator) / daoFeeDenominator;
        _mint(recipient, daoFee);
        pendingFeeShares -= daoFee;

        // distribute the rest of the folioFee
        uint256 len = feeRecipients.length;
        for (uint256 i; i < len; i++) {
            // {share} = {share} * D18{1} / D18
            uint256 shares = (pendingFeeShares * feeRecipients[i].portion) / 1e18;

            _mint(feeRecipients[i].recipient, shares);
        }

        pendingFeeShares = 0;
    }

    // ==== Trading ====d

    function nextTradeId() external view returns (uint256) {
        return trades.length;
    }

    /// @return D18{buyTok/sellTok} The price at the given timestamp as an 18-decimal fixed point
    function getPrice(uint256 tradeId, uint256 timestamp) external view returns (uint256) {
        return _price(trades[tradeId], timestamp);
    }

    /// @return {buyTok} The amount the bidder would receive if they bid at the given timestamp
    function getBidAmount(uint256 tradeId, uint256 amount, uint256 timestamp) external view returns (uint256) {
        uint256 price = _price(trades[tradeId], timestamp);
        // {buyTok} = {sellTok} * D18{buyTok/sellTok} / D18
        return (amount * price + 1e18 - 1) / 1e18;
    }

    /// @param tradeId Use to ensure expected ordering
    /// @param sell The token to sell, from the perspective of the Folio
    /// @param buy The token to buy, from the perspective of the Folio
    /// @param sellAmount {sellTok} Provide type(uint256).max to sell everything
    /// @param startPrice D18{buyTok/sellTok} Provide 0 to defer pricing to price curator
    /// @param endPrice D18{buyTok/sellTok} Provide 0 to defer pricing to price curator
    /// @param ttl {s} How long a trade can exist in an APPROVED state until it can no longer be OPENED
    ///     (once opened, it always finishes). Accepts type(uint256).max .
    ///     Must be longer than tradeDelay if intended to be permissionlessly available.
    function approveTrade(
        uint256 tradeId,
        IERC20 sell,
        IERC20 buy,
        uint256 sellAmount,
        uint256 startPrice,
        uint256 endPrice,
        uint256 ttl
    ) external nonReentrant onlyRole(TRADE_PROPOSER) {
        if (trades.length != tradeId) {
            revert Folio__InvalidTradeId();
        }

        if (address(sell) == address(0) || address(buy) == address(0)) {
            revert Folio__InvalidTradeTokens();
        }

        if (sellAmount == 0) {
            revert Folio__InvalidSellAmount();
        }

        if (startPrice < endPrice) {
            revert Folio__InvalidPrices();
        }

        if (ttl > MAX_TTL) {
            revert Folio__InvalidTradeTTL();
        }

        trades.push(
            Trade({
                id: trades.length,
                sell: sell,
                buy: buy,
                sellAmount: sellAmount,
                startPrice: startPrice,
                endPrice: endPrice,
                availableAt: block.timestamp + tradeDelay,
                launchTimeout: block.timestamp + ttl,
                start: 0,
                end: 0,
                k: 0
            })
        );
        emit TradeApproved(tradeId, address(sell), address(buy), sellAmount, startPrice);
    }

    /// @param startPrice D18{buyTok/sellTok}
    /// @param endPrice D18{buyTok/sellTok}
    function openTrade(
        uint256 tradeId,
        uint256 startPrice,
        uint256 endPrice
    ) external nonReentrant onlyRole(PRICE_CURATOR) {
        Trade storage trade = trades[tradeId];

        // price curator can:
        //   - raise starting price by up to 100x
        //   - raise ending price arbitrarily (can cause auction not to clear)

        if (
            startPrice < trade.startPrice ||
            endPrice < trade.endPrice ||
            (trade.startPrice != 0 && startPrice > 100 * trade.startPrice)
        ) {
            revert Folio__InvalidPrices();
        }

        trade.startPrice = startPrice;
        trade.endPrice = endPrice;
        // more price checks in _openTrade()

        _openTrade(trade);
    }

    /// @dev Permissionless, callable only after the trading delay
    function openTradePermissionlessly(uint256 tradeId) external nonReentrant {
        Trade storage trade = trades[tradeId];

        // only open trades that have not timed out (ttl check)
        if (block.timestamp < trade.availableAt) {
            revert Folio__TradeCannotBeOpenedPermissionlesslyYet();
        }

        _openTrade(trade);
    }

    /// Bid in an ongoing auction
    ///   If withCallback is true, caller must adhere to IBidderCallee interface and receives a callback
    ///   If withCallback is false, caller must have provided an allowance in advance
    /// @dev Permissionless
    /// @param sellAmount {sellTok} Token the bidder receives, sold from the point of view of the Folio
    /// @param maxBuyAmount {buyTok} Token the bidder provides, bought from the point of view of the Folio
    /// @param withCallback If true, caller must adhere to IBidderCallee interface and transfers tokens via callback
    /// @param data Arbitrary data to pass to the callback
    /// @return boughtAmt {buyTok} The amount bidder received
    function bid(
        uint256 tradeId,
        uint256 sellAmount,
        uint256 maxBuyAmount,
        bool withCallback,
        bytes calldata data
    ) external nonReentrant returns (uint256 boughtAmt) {
        Trade storage trade = trades[tradeId];

        // checks trade is ongoing
        uint256 price = _price(trade, block.timestamp);

        // {buyTok} = {sellTok} * D18{buyTok/sellTok} / D18
        boughtAmt = (sellAmount * price + 1e18 - 1) / 1e18;
        if (boughtAmt > maxBuyAmount) {
            revert Folio__SlippageExceeded();
        }

        // deduct sellAmount from trade; special-case uint256.max
        if (trade.sellAmount != type(uint256).max) {
            trade.sellAmount -= sellAmount;
        }

        // ensure buy token is in basket
        basket.add(address(trade.buy));

        // ensure we have sufficient balance to pay bidder
        if (trade.sell.balanceOf(address(this)) < sellAmount) {
            revert Folio__InsufficientBalance();
        }

        // pay bidder
        trade.sell.safeTransfer(msg.sender, sellAmount);
        emit Bid(tradeId, sellAmount, boughtAmt);

        // remove token from the basket if we have sold all of it
        if (trade.sell.balanceOf(address(this)) == 0) {
            basket.remove(address(trade.sell));
        }

        // collect payment from bidder
        if (withCallback) {
            uint256 balBefore = trade.buy.balanceOf(address(this));

            IBidderCallee(msg.sender).bidCallback(address(trade.buy), boughtAmt, data);

            if (trade.buy.balanceOf(address(this)) - balBefore < boughtAmt) {
                revert Folio__InsufficientBid();
            }
        } else {
            trade.buy.safeTransferFrom(msg.sender, address(this), boughtAmt);
        }
    }

    /// Kill a trade
    /// A trade can be killed anywhere in its lifecycle, and cannot be restarted
    function killTrade(uint256 tradeId) external nonReentrant onlyRole(PRICE_CURATOR) {
        /// do not revert, to prevent griefing
        trades[tradeId].end = 1;
        emit TradeKilled(tradeId);
    }

    // ==== Internal ====

    function _openTrade(Trade storage trade) internal {
        // only open APPROVED trades
        if (trade.start != 0 || trade.end != 0) {
            revert Folio__TradeCannotBeOpened();
        }

        // do not open trades that have timed out from ttl
        if (block.timestamp > trade.launchTimeout) {
            revert Folio__TradeTimeout();
        }

        // ensure valid price range (startPrice == endPrice is valid)
        if (trade.startPrice < trade.endPrice || trade.startPrice == 0 || trade.endPrice == 0) {
            revert Folio__InvalidPrices();
        }

        trade.start = block.timestamp;
        trade.end = block.timestamp + auctionLength;
        emit TradeOpened(trade.id, trade.startPrice, trade.endPrice, block.timestamp, block.timestamp + auctionLength);

        // k = ln(P_0 / P_t) / t
        trade.k = UD60x18.wrap((trade.startPrice * 1e18) / trade.endPrice).ln().unwrap() / auctionLength;
        // gas optimization to avoid recomputing k on every bid
    }

    /// @return D18{buyTok/sellTok}
    function _price(Trade storage trade, uint256 timestamp) internal view returns (uint256) {
        // ensure auction is ongoing
        if (timestamp < trade.start || timestamp > trade.end || trade.sellAmount == 0) {
            revert Folio__TradeNotOngoing();
        }

        uint256 elapsed = timestamp - trade.start;

        // P_t = P_0 * e ^ -kt
        return (trade.startPrice * intoUint256(exp(SD59x18.wrap(-1 * int256(trade.k * elapsed))))) / 1e18;
    }

    /// @return _pendingFeeShares {share}
    function _getPendingFeeShares() internal view returns (uint256 _pendingFeeShares) {
        _pendingFeeShares = pendingFeeShares;

        uint256 supply = super.totalSupply() + _pendingFeeShares;
        uint256 elapsed = block.timestamp - lastPoke;

        // {share} = {share} * D18{1} / D18{1} - {share}
        _pendingFeeShares += (supply * 1e18) / UD60x18.wrap(1e18 - folioFee).powu(elapsed).unwrap() - supply;
    }

    function _setFolioFee(uint256 _newFee) internal {
        // TODO: make this in terms of half life and compute a fee based on that
        if (_newFee > MAX_FEE) {
            revert Folio__FeeTooHigh();
        }

        folioFee = _newFee;
        emit FolioFeeSet(folioFee);
    }

    function _setFeeRecipients(FeeRecipient[] memory _feeRecipients) internal {
        // Clear existing fee table
        uint256 len = feeRecipients.length;
        for (uint256 i; i < len; i++) {
            feeRecipients.pop();
        }

        // Add new items to the fee table
        uint256 total;
        len = _feeRecipients.length;
        if (len > MAX_FEE_RECIPIENTS) {
            revert Folio__TooManyFeeRecipients();
        }

        for (uint256 i; i < len; i++) {
            if (_feeRecipients[i].recipient == address(0)) {
                revert Folio__FeeRecipientInvalidAddress();
            }

            if (_feeRecipients[i].portion == 0) {
                revert Folio__FeeRecipientInvalidFeeShare();
            }

            total += _feeRecipients[i].portion;
            feeRecipients.push(_feeRecipients[i]);
            emit FeeRecipientSet(_feeRecipients[i].recipient, _feeRecipients[i].portion);
        }

        if (total != 1e18) {
            revert Folio__BadFeeTotal();
        }
    }

    function _setTradeDelay(uint256 _newDelay) internal {
        if (_newDelay > MAX_TRADE_DELAY) {
            revert Folio__InvalidTradeDelay();
        }
        tradeDelay = _newDelay;
        emit TradeDelaySet(tradeDelay);
    }

    function _setAuctionLength(uint256 _newLength) internal {
        if (_newLength < MIN_AUCTION_LENGTH || _newLength > MAX_AUCTION_LENGTH) {
            revert Folio__InvalidAuctionLength();
        }

        auctionLength = _newLength;
        emit AuctionLengthSet(auctionLength);
    }

    /// @dev After: pendingFeeShares is up-to-date
    function _poke() internal {
        if (lastPoke == block.timestamp) {
            return;
        }

        pendingFeeShares = _getPendingFeeShares();
        lastPoke = block.timestamp;
    }
}<|MERGE_RESOLUTION|>--- conflicted
+++ resolved
@@ -122,12 +122,8 @@
                 revert Folio__InvalidAssetAmount(_basicDetails.assets[i]);
             }
 
-<<<<<<< HEAD
-            basket.add(address(_basicDetails.assets[i]));
-=======
             emit BasketTokenAdded(basicDetails.assets[i]);
             basket.add(address(basicDetails.assets[i]));
->>>>>>> baa0ba34
         }
 
         _poke();

// SPDX-License-Identifier: MIT
pragma solidity 0.8.28;

import { AccessControlEnumerableUpgradeable } from "@openzeppelin/contracts-upgradeable/access/extensions/AccessControlEnumerableUpgradeable.sol";
import { ERC20Upgradeable } from "@openzeppelin/contracts-upgradeable/token/ERC20/ERC20Upgradeable.sol";
import { ReentrancyGuardUpgradeable } from "@openzeppelin/contracts-upgradeable/utils/ReentrancyGuardUpgradeable.sol";
import { Initializable } from "@openzeppelin/contracts-upgradeable/proxy/utils/Initializable.sol";

import { EnumerableSet } from "@openzeppelin/contracts/utils/structs/EnumerableSet.sol";
import { SafeERC20, IERC20 } from "@openzeppelin/contracts/token/ERC20/utils/SafeERC20.sol";
import { Math } from "@openzeppelin/contracts/utils/math/Math.sol";

import { UD60x18, powu, pow } from "@prb/math/src/UD60x18.sol";
import { SD59x18, exp, intoUint256 } from "@prb/math/src/SD59x18.sol";

import { Versioned } from "@utils/Versioned.sol";

import { IFolioDAOFeeRegistry } from "@interfaces/IFolioDAOFeeRegistry.sol";
import { IFolio } from "@interfaces/IFolio.sol";

/// Optional bidder interface for callback
interface IBidderCallee {
    /// @param buyAmount {qBuyTok}
    function bidCallback(address buyToken, uint256 buyAmount, bytes calldata data) external;
}

uint256 constant MAX_TVL_FEE = 0.1e18; // D18{1/year} 10% annually
uint256 constant MAX_MINT_FEE = 0.05e18; // D18{1} 5%
uint256 constant MIN_AUCTION_LENGTH = 60; // {s} 1 min
uint256 constant MAX_AUCTION_LENGTH = 604800; // {s} 1 week
uint256 constant MAX_AUCTION_DELAY = 604800; // {s} 1 week
uint256 constant MAX_FEE_RECIPIENTS = 64;
uint256 constant MAX_TTL = 604800 * 4; // {s} 4 weeks
uint256 constant MAX_RATE = 1e54; // D18{buyTok/sellTok}
uint256 constant MAX_PRICE_RANGE = 1e9; // {1}

UD60x18 constant ANNUALIZATION_EXP = UD60x18.wrap(31709791983); // D18{1/s} 1 / 31536000

uint256 constant D18 = 1e18; // D18
uint256 constant D27 = 1e27; // D27

/**
 * @title Folio
 * @author akshatmittal, julianmrodri, pmckelvy1, tbrent
 * @notice Folio is a ERC20 token with permissionless minting/redemption and rebalancing via dutch auction.
 *
 * There are 3 main roles:
 *   1. DEFAULT_ADMIN_ROLE: can add/remove assets, set fees, auction length, auction delay, and close auctions
 *   2. AUCTION_APPROVER: can approve auctions
 *   3. AUCTION_LAUNCHER: can open auctions, optionally providing some amount of additional detail
 *
 * Permissionless execution is available after a delay if the AUCTION_LAUNCHER is not online or the Folio is configured
 * without an AUCTION_LAUNCHER.
 *
 * Auction lifecycle:
 *   approveAuction() -> openAuction() -> bid() -> [optional] closeAuction()
 *
 * Auctions will attempt to close themselves once their sell token's balance in the Folio reach 0. However, they can
 * also be closed by *any* of the 3 roles, if it is discovered one of the exchange rates has been set incorrectly.
 *
 * Rebalancing is described in terms of ratios of asset token to Folio token (share), with units of D27{tok/share}.
 * This makes mint/redeem orthogonal to rebalancing, since token ratios are (within rounding) invariant under mint/redeem.
 *
 * Fees:
 *   - TVL fee: fee per unit time
 *   - Mint fee: fee on mint
 *
 * After both fees have been applied, the DAO takes a cut based on the configuration of the FolioDAOFeeRegistry.
 * The remaining portion is distributed to the Folio's fee recipients.
 */
contract Folio is
    IFolio,
    Initializable,
    ERC20Upgradeable,
    AccessControlEnumerableUpgradeable,
    ReentrancyGuardUpgradeable,
    Versioned
{
    using EnumerableSet for EnumerableSet.AddressSet;
    using SafeERC20 for IERC20;

    IFolioDAOFeeRegistry public daoFeeRegistry;

    /**
     * Roles
     */
    bytes32 public constant AUCTION_APPROVER = keccak256("AUCTION_APPROVER"); // expected to be trading governance's timelock
    bytes32 public constant AUCTION_LAUNCHER = keccak256("AUCTION_LAUNCHER"); // optional: EOA or multisig
    bytes32 public constant BRAND_MANAGER = keccak256("BRAND_MANAGER"); // optional: no permissions

    /**
     * Mandate
     */
    string public mandate; // mutable field that describes mission/brand of the Folio

    /**
     * Basket
     */
    EnumerableSet.AddressSet private basket;

    /**
     * Fees
     */
    FeeRecipient[] public feeRecipients;
    uint256 public tvlFee; // D18{1/s} demurrage fee on AUM
    uint256 public mintFee; // D18{1} fee on mint

    /**
     * System
     */
    uint256 public lastPoke; // {s}
    uint256 public daoPendingFeeShares; // {share} shares pending to be distributed ONLY to the DAO
    uint256 public feeRecipientsPendingFeeShares; // {share} shares pending to be distributed ONLY to fee recipients
    bool public isKilled; // {bool} If true, Folio goes into redemption-only mode

    /**
     * Rebalancing
     *   APPROVED -> OPEN -> CLOSED
     *   - Approved auctions have a delay before they can be opened, that AUCTION_LAUNCHER can bypass
     *   - Multiple auctions can be open at once, though a token cannot be bought and sold simultaneously
     *   - Multiple bids can be executed against the same auction
     *   - All auctions are dutch auctions with the same price curve, but it's possible to pass startPrice = endPrice
     */
    uint256 public auctionDelay; // {s} delay in the APPROVED state before an auction can be permissionlessly opened
    uint256 public auctionLength; // {s} length of an auction
    Auction[] public auctions;
    mapping(address => uint256) public sellEnds; // {s} timestamp of latest ongoing auction for sells
    mapping(address => uint256) public buyEnds; // {s} timestamp of latest ongoing auction for bunys

    /// @custom:oz-upgrades-unsafe-allow constructor
    constructor() {
        _disableInitializers();
    }

    function initialize(
        FolioBasicDetails calldata _basicDetails,
        FolioAdditionalDetails calldata _additionalDetails,
        address _creator,
        address _daoFeeRegistry
    ) external initializer {
        __ERC20_init(_basicDetails.name, _basicDetails.symbol);
        __AccessControlEnumerable_init();
        __AccessControl_init();
        __ReentrancyGuard_init();

        _setFeeRecipients(_additionalDetails.feeRecipients);
        _setTVLFee(_additionalDetails.tvlFee);
        _setMintFee(_additionalDetails.mintFee);
        _setAuctionDelay(_additionalDetails.auctionDelay);
        _setAuctionLength(_additionalDetails.auctionLength);
        _setMandate(_additionalDetails.mandate);

        daoFeeRegistry = IFolioDAOFeeRegistry(_daoFeeRegistry);

        require(_basicDetails.initialShares != 0, Folio__ZeroInitialShares());

        uint256 assetLength = _basicDetails.assets.length;
        require(assetLength != 0, Folio__EmptyAssets());

        for (uint256 i; i < assetLength; i++) {
            require(_basicDetails.assets[i] != address(0), Folio__InvalidAsset());

            uint256 assetBalance = IERC20(_basicDetails.assets[i]).balanceOf(address(this));
            require(assetBalance != 0, Folio__InvalidAssetAmount(_basicDetails.assets[i]));

            _addToBasket(_basicDetails.assets[i]);
        }

        lastPoke = block.timestamp;
        _mint(_creator, _basicDetails.initialShares);
        _grantRole(DEFAULT_ADMIN_ROLE, msg.sender);
    }

    /// @dev Testing function, no production use
    function poke() external nonReentrant {
        _poke();
    }

    // ==== Governance ====

    /// @dev Does not require a token balance
    function addToBasket(IERC20 token) external onlyRole(DEFAULT_ADMIN_ROLE) {
        require(_addToBasket(address(token)), Folio__BasketModificationFailed());
    }

    /// @dev Enables removal of tokens with nonzero balance
    function removeFromBasket(IERC20 token) external onlyRole(DEFAULT_ADMIN_ROLE) {
        require(_removeFromBasket(address(token)), Folio__BasketModificationFailed());
    }

    /// An annual tvl fee below the DAO fee floor will result in the entirety of the fee being sent to the DAO
    /// @dev Non-reentrant via distributeFees()
    /// @param _newFee D18{1/s} Fee per second on AUM
    function setTVLFee(uint256 _newFee) external onlyRole(DEFAULT_ADMIN_ROLE) {
        distributeFees();

        _setTVLFee(_newFee);
    }

    /// A minting fee below the DAO fee floor will result in the entirety of the fee being sent to the DAO
    /// @dev Non-reentrant via distributeFees()
    /// @param _newFee D18{1} Fee on mint
    function setMintFee(uint256 _newFee) external onlyRole(DEFAULT_ADMIN_ROLE) {
        distributeFees();

        _setMintFee(_newFee);
    }

    /// @dev Non-reentrant via distributeFees()
    /// @dev Fee recipients must be unique and sorted by address, and sum to 1e18
    function setFeeRecipients(FeeRecipient[] memory _newRecipients) external onlyRole(DEFAULT_ADMIN_ROLE) {
        distributeFees();

        _setFeeRecipients(_newRecipients);
    }

    /// @param _newDelay {s} Delay after a auction has been approved before it can be permissionlessly opened
    function setAuctionDelay(uint256 _newDelay) external nonReentrant onlyRole(DEFAULT_ADMIN_ROLE) {
        _setAuctionDelay(_newDelay);
    }

    /// @param _newLength {s} Length of an auction
    function setAuctionLength(uint256 _newLength) external nonReentrant onlyRole(DEFAULT_ADMIN_ROLE) {
        _setAuctionLength(_newLength);
    }

    function setMandate(string calldata _newMandate) external onlyRole(DEFAULT_ADMIN_ROLE) {
        _setMandate(_newMandate);
    }

    /// Kill the Folio, callable only by the admin
    /// @dev Folio cannot be issued and auctions cannot be approved, opened, or bid on
    function killFolio() external onlyRole(DEFAULT_ADMIN_ROLE) {
        isKilled = true;

        emit FolioKilled();
    }

    // ==== Share + Asset Accounting ====

    /// @dev Contains all pending fee shares
    function totalSupply() public view virtual override(ERC20Upgradeable) returns (uint256) {
        (uint256 _daoPendingFeeShares, uint256 _feeRecipientsPendingFeeShares) = _getPendingFeeShares();
        return super.totalSupply() + _daoPendingFeeShares + _feeRecipientsPendingFeeShares;
    }

    // {} -> ({tokAddress}, {tok})
    function folio() external view returns (address[] memory _assets, uint256[] memory _amounts) {
        return toAssets(10 ** decimals(), Math.Rounding.Floor);
    }

    // {} -> ({tokAddress}, {tok})
    function totalAssets() external view returns (address[] memory _assets, uint256[] memory _amounts) {
        _assets = basket.values();

        uint256 assetLength = _assets.length;
        _amounts = new uint256[](assetLength);
        for (uint256 i; i < assetLength; i++) {
            _amounts[i] = IERC20(_assets[i]).balanceOf(address(this));
        }
    }

    // {share} -> ({tokAddress}, {tok})
    function toAssets(
        uint256 shares,
        Math.Rounding rounding
    ) public view returns (address[] memory _assets, uint256[] memory _amounts) {
        require(!_reentrancyGuardEntered(), ReentrancyGuardReentrantCall());

        return _toAssets(shares, rounding);
    }

    // {share} -> ({tokAddress}, {tok})
    /// @dev Minting has 3 share-portions: (i) receiver shares, (ii) DAO fee shares, (iii) fee recipients shares
    function mint(
        uint256 shares,
        address receiver
    ) external nonReentrant returns (address[] memory _assets, uint256[] memory _amounts) {
        require(!isKilled, Folio__FolioKilled());

        _poke();

        // === Calculate fee shares ===

        (, uint256 daoFeeNumerator, uint256 daoFeeDenominator, uint256 daoFeeFloor) = daoFeeRegistry.getFeeDetails(
            address(this)
        );

        // {share} = {share} * D18{1} / D18
        uint256 totalFeeShares = (shares * mintFee + D18 - 1) / D18;
        uint256 daoFeeShares = (totalFeeShares * daoFeeNumerator + daoFeeDenominator - 1) / daoFeeDenominator;

        // ensure DAO's portion of fees is at least the DAO daoFeeFloor
        uint256 minDaoShares = (shares * daoFeeFloor + D18 - 1) / D18;
        daoFeeShares = daoFeeShares < minDaoShares ? minDaoShares : daoFeeShares;

        // 100% to DAO, if necessary
        totalFeeShares = totalFeeShares < daoFeeShares ? daoFeeShares : totalFeeShares;

        // === Transfer assets in ===

        (_assets, _amounts) = _toAssets(shares, Math.Rounding.Ceil);

        uint256 assetLength = _assets.length;
        for (uint256 i; i < assetLength; i++) {
            if (_amounts[i] != 0) {
                SafeERC20.safeTransferFrom(IERC20(_assets[i]), msg.sender, address(this), _amounts[i]);
            }
        }

        // === Mint shares ===

        _mint(receiver, shares - totalFeeShares);

        // defer fee handouts until distributeFees()
        daoPendingFeeShares += daoFeeShares;
        feeRecipientsPendingFeeShares += totalFeeShares - daoFeeShares;
    }

    /// @param shares {share} Amount of shares to redeem
    /// @param assets Assets to receive, must match basket exactly
    /// @param minAmountsOut {tok} Minimum amounts of each asset to receive
    /// @return _amounts {tok} Actual amounts transferred of each asset
    function redeem(
        uint256 shares,
        address receiver,
        address[] calldata assets,
        uint256[] calldata minAmountsOut
    ) external nonReentrant returns (uint256[] memory _amounts) {
        _poke();

        address[] memory _assets;
        (_assets, _amounts) = _toAssets(shares, Math.Rounding.Floor);

        _burn(msg.sender, shares);

        uint256 len = _assets.length;
        require(len == assets.length && len == minAmountsOut.length, Folio__InvalidArrayLengths());

        for (uint256 i; i < len; i++) {
            require(_assets[i] == assets[i], Folio__InvalidAsset());
            require(_amounts[i] >= minAmountsOut[i], Folio__InvalidAssetAmount(_assets[i]));

            if (_amounts[i] != 0) {
                SafeERC20.safeTransfer(IERC20(_assets[i]), receiver, _amounts[i]);
            }
        }
    }

    // === Fee Shares ===

    /// @return {share} Up-to-date sum of DAO and fee recipients pending fee shares
    function getPendingFeeShares() public view returns (uint256) {
        (uint256 _daoPendingFeeShares, uint256 _feeRecipientsPendingFeeShares) = _getPendingFeeShares();
        return _daoPendingFeeShares + _feeRecipientsPendingFeeShares;
    }

    /// Distribute all pending fee shares
    /// @dev Recipients: DAO and fee recipients
    /// @dev Pending fee shares are already reflected in the total supply, this function only concretizes balances
    function distributeFees() public nonReentrant {
        _poke();
        // daoPendingFeeShares and feeRecipientsPendingFeeShares are up-to-date

        // Fee recipients
        uint256 _feeRecipientsPendingFeeShares = feeRecipientsPendingFeeShares;
        feeRecipientsPendingFeeShares = 0;
        uint256 feeRecipientsTotal;

        uint256 len = feeRecipients.length;
        for (uint256 i; i < len; i++) {
            // {share} = {share} * D18{1} / D18
            uint256 shares = (_feeRecipientsPendingFeeShares * feeRecipients[i].portion) / D18;
            feeRecipientsTotal += shares;

            _mint(feeRecipients[i].recipient, shares);

            emit FolioFeePaid(feeRecipients[i].recipient, shares);
        }

        // DAO
        uint256 daoShares = daoPendingFeeShares + _feeRecipientsPendingFeeShares - feeRecipientsTotal;

        (address daoRecipient, , , ) = daoFeeRegistry.getFeeDetails(address(this));
        _mint(daoRecipient, daoShares);
        emit ProtocolFeePaid(daoRecipient, daoShares);

        daoPendingFeeShares = 0;
    }

    // ==== Rebalancing ====

    function nextAuctionId() external view returns (uint256) {
        return auctions.length;
    }

    /// The amount on sale in an auction
    /// @dev Can be bid on in chunks
    /// @dev Dynamically changes over time due to the price curve (can go up or down)
    /// @return sellAmount {sellTok} The amount of sell token on sale in the auction at a given timestamp
    function lot(uint256 auctionId, uint256 timestamp) external view returns (uint256 sellAmount) {
        Auction storage auction = auctions[auctionId];

        uint256 _totalSupply = totalSupply();
        uint256 sellBal = auction.sell.balanceOf(address(this));
        uint256 buyBal = auction.buy.balanceOf(address(this));

        // {sellTok} = D27{sellTok/share} * {share} / D27
        uint256 minSellBal = Math.mulDiv(auction.sellLimit.spot, _totalSupply, D27, Math.Rounding.Ceil);
        uint256 sellAvailable = sellBal > minSellBal ? sellBal - minSellBal : 0;

        // {buyTok} = D27{buyTok/share} * {share} / D27
        uint256 maxBuyBal = Math.mulDiv(auction.buyLimit.spot, _totalSupply, D27, Math.Rounding.Floor);
        uint256 buyAvailable = buyBal < maxBuyBal ? maxBuyBal - buyBal : 0;

        // avoid overflow
        if (buyAvailable > MAX_RATE) {
            return sellAvailable;
        }

        // D27{buyTok/sellTok}
        uint256 price = _price(auction, timestamp);

        // {sellTok} = {buyTok} * D27 / D27{buyTok/sellTok}
        uint256 sellAvailableFromBuy = Math.mulDiv(buyAvailable, D27, price, Math.Rounding.Floor);
        sellAmount = Math.min(sellAvailable, sellAvailableFromBuy);
    }

    /// @return D27{buyTok/sellTok} The price at the given timestamp as an 27-decimal fixed point
    function getPrice(uint256 auctionId, uint256 timestamp) external view returns (uint256) {
        return _price(auctions[auctionId], timestamp);
    }

    /// @param sellAmount {sellTok} The amount of sell tokens the bidder is offering the protocol
    /// @return bidAmount {buyTok} The amount of buy tokens required to bid in the auction at a given timestamp
    function getBid(
        uint256 auctionId,
        uint256 timestamp,
        uint256 sellAmount
    ) external view returns (uint256 bidAmount) {
        uint256 price = _price(auctions[auctionId], timestamp);

        // {buyTok} = {sellTok} * D27{buyTok/sellTok} / D27
        bidAmount = Math.mulDiv(sellAmount, price, D27, Math.Rounding.Ceil);
    }

    /// @param sell The token to sell, from the perspective of the Folio
    /// @param buy The token to buy, from the perspective of the Folio
    /// @param sellLimit D27{sellTok/share} min ratio of sell token to shares allowed, inclusive, 1e54 max
    /// @param buyLimit D27{buyTok/share} max balance-ratio to shares allowed, exclusive, 1e54 max
    /// @param prices D27{buyTok/sellTok} Price range
    /// @param ttl {s} How long a auction can exist in an APPROVED state until it can no longer be OPENED
    ///     (once opened, it always finishes).
    ///     Must be longer than auctionDelay if intended to be permissionlessly available.
    function approveAuction(
        IERC20 sell,
        IERC20 buy,
        Range calldata sellLimit,
        Range calldata buyLimit,
        Prices calldata prices,
        uint256 ttl
    ) external nonReentrant onlyRole(AUCTION_APPROVER) {
        require(!isKilled, Folio__FolioKilled());

        require(
            address(sell) != address(0) && address(buy) != address(0) && address(sell) != address(buy),
            Folio__InvalidAuctionTokens()
        );

        require(
            sellLimit.high <= MAX_RATE && sellLimit.low <= sellLimit.spot && sellLimit.high >= sellLimit.spot,
            Folio__InvalidSellLimit()
        );

        require(
            buyLimit.low != 0 &&
                buyLimit.high <= MAX_RATE &&
                buyLimit.low <= buyLimit.spot &&
                buyLimit.high >= buyLimit.spot,
            Folio__InvalidBuyLimit()
        );

        require(prices.start >= prices.end, Folio__InvalidPrices());

        require(ttl <= MAX_TTL, Folio__InvalidAuctionTTL());

        Auction memory auction = Auction({
            id: auctions.length,
            sell: sell,
            buy: buy,
            sellLimit: sellLimit,
            buyLimit: buyLimit,
            prices: prices,
            availableAt: block.timestamp + auctionDelay,
            launchTimeout: block.timestamp + ttl,
            start: 0,
            end: 0,
            k: 0
        });

        auctions.push(auction);

        emit AuctionApproved(auction.id, address(sell), address(buy), auction);
    }

    /// Open a auction as the auction launcher
    /// @param sellLimit D27{sellTok/share} min ratio of sell token to shares allowed, inclusive, 1e54 max
    /// @param buyLimit D27{buyTok/share} max balance-ratio to shares allowed, exclusive, 1e54 max
    /// @param startPrice D27{buyTok/sellTok} 1e54 max
    /// @param endPrice D27{buyTok/sellTok} 1e54 max
    function openAuction(
        uint256 auctionId,
        uint256 sellLimit,
        uint256 buyLimit,
        uint256 startPrice,
        uint256 endPrice
    ) external nonReentrant onlyRole(AUCTION_LAUNCHER) {
        Auction storage auction = auctions[auctionId];

        // auction launcher can:
        //   - select a sell limit within the approved range
        //   - select a buy limit within the approved range
        //   - raise starting price by up to 100x
        //   - raise ending price arbitrarily (can cause auction not to clear, same as closing auction)

        require(
            startPrice >= auction.prices.start &&
                endPrice >= auction.prices.end &&
                (auction.prices.start == 0 || startPrice <= 100 * auction.prices.start),
            Folio__InvalidPrices()
        );

        require(sellLimit >= auction.sellLimit.low && sellLimit <= auction.sellLimit.high, Folio__InvalidSellLimit());

        require(buyLimit >= auction.buyLimit.low && buyLimit <= auction.buyLimit.high, Folio__InvalidBuyLimit());

        auction.sellLimit.spot = sellLimit;
        auction.buyLimit.spot = buyLimit;
        auction.prices.start = startPrice;
        auction.prices.end = endPrice;
        // more price checks in _openAuction()

        _openAuction(auction);
    }

    /// @dev Permissionless, callable only after the auction delay
    function openAuctionPermissionlessly(uint256 auctionId) external nonReentrant {
        Auction storage auction = auctions[auctionId];

        // only open auctions that have not timed out (ttl check)
        require(block.timestamp >= auction.availableAt, Folio__AuctionCannotBeOpenedPermissionlesslyYet());

        _openAuction(auction);
    }

    /// Bid in an ongoing auction
    ///   If withCallback is true, caller must adhere to IBidderCallee interface and receives a callback
    ///   If withCallback is false, caller must have provided an allowance in advance
    /// @dev Permissionless
    /// @param sellAmount {sellTok} Sell token, the token the bidder receives
    /// @param maxBuyAmount {buyTok} Max buy token, the token the bidder provides
    /// @param withCallback If true, caller must adhere to IBidderCallee interface and transfers tokens via callback
    /// @param data Arbitrary data to pass to the callback
    /// @return boughtAmt {buyTok} The amount bidder receives
    function bid(
        uint256 auctionId,
        uint256 sellAmount,
        uint256 maxBuyAmount,
        bool withCallback,
        bytes calldata data
    ) external nonReentrant returns (uint256 boughtAmt) {
        require(!isKilled, Folio__FolioKilled());
        Auction storage auction = auctions[auctionId];

        // checks auction is ongoing
        // D27{buyTok/sellTok}
        uint256 price = _price(auction, block.timestamp);

        // {buyTok} = {sellTok} * D27{buyTok/sellTok} / D27
        boughtAmt = Math.mulDiv(sellAmount, price, D27, Math.Rounding.Ceil);
        require(boughtAmt <= maxBuyAmount, Folio__SlippageExceeded());

        // totalSupply inflates over time due to TVL fee, causing buyLimits/sellLimits to be slightly stale
        uint256 _totalSupply = totalSupply();
        uint256 sellBal = auction.sell.balanceOf(address(this));

        // {sellTok} = D27{sellTok/share} * {share} / D27
        uint256 minSellBal = Math.mulDiv(auction.sellLimit.spot, _totalSupply, D27, Math.Rounding.Ceil);
        uint256 sellAvailable = sellBal > minSellBal ? sellBal - minSellBal : 0;

        // ensure auction is large enough to cover bid
        require(sellAmount <= sellAvailable, Folio__InsufficientBalance());

        // put buy token in basket
        _addToBasket(address(auction.buy));

        // pay bidder
        auction.sell.safeTransfer(msg.sender, sellAmount);

        emit AuctionBid(auctionId, sellAmount, boughtAmt);

        // QoL feature: close auction and eject token from basket if we have sold all of it
        if (auction.sell.balanceOf(address(this)) == 0) {
            _removeFromBasket(address(auction.sell));

            auction.end = block.timestamp;
        }

        // collect payment from bidder
        if (withCallback) {
            uint256 balBefore = auction.buy.balanceOf(address(this));

            IBidderCallee(msg.sender).bidCallback(address(auction.buy), boughtAmt, data);

            require(auction.buy.balanceOf(address(this)) - balBefore >= boughtAmt, Folio__InsufficientBid());
        } else {
            auction.buy.safeTransferFrom(msg.sender, address(this), boughtAmt);
        }

        // D27{buyTok/share} = D27{buyTok/share} * {share} / D27
        uint256 maxBuyBal = Math.mulDiv(auction.buyLimit.spot, _totalSupply, D27, Math.Rounding.Floor);

        // ensure post-bid buy balance does not exceed max
        require(auction.buy.balanceOf(address(this)) <= maxBuyBal, Folio__ExcessiveBid());
    }

<<<<<<< HEAD
    /// Close an auction
    /// A auction can be closed from anywhere in its lifecycle, and cannot be restarted
=======
    /// Close a auction
    /// A auction can be killed anywhere in its lifecycle, and cannot be restarted
>>>>>>> e677ac62
    /// @dev Callable by AUCTION_APPROVER or AUCTION_LAUNCHER or ADMIN
    function closeAuction(uint256 auctionId) external nonReentrant {
        require(
            hasRole(AUCTION_APPROVER, msg.sender) ||
                hasRole(AUCTION_LAUNCHER, msg.sender) ||
                hasRole(DEFAULT_ADMIN_ROLE, msg.sender),
            Folio__Unauthorized()
        );

        // do not revert, to prevent griefing
        auctions[auctionId].end = 1;

        emit AuctionClosed(auctionId);
    }

    // ==== Internal ====

    // {share} -> ({tokAddress}, {tok})
    function _toAssets(
        uint256 shares,
        Math.Rounding rounding
    ) internal view returns (address[] memory _assets, uint256[] memory _amounts) {
        uint256 _totalSupply = totalSupply();

        _assets = basket.values();

        uint256 len = _assets.length;
        _amounts = new uint256[](len);
        for (uint256 i; i < len; i++) {
            uint256 assetBal = IERC20(_assets[i]).balanceOf(address(this));

            // {tok} = {share} * {tok} / {share}
            _amounts[i] = Math.mulDiv(shares, assetBal, _totalSupply, rounding);
        }
    }

    function _openAuction(Auction storage auction) internal {
        require(!isKilled, Folio__FolioKilled());

        // only open APPROVED auctions
        require(auction.start == 0 && auction.end == 0, Folio__AuctionCannotBeOpened());

        // do not open auctions that have timed out from ttl
        require(block.timestamp <= auction.launchTimeout, Folio__AuctionTimeout());

        // ensure no conflicting tokens across auctions (same sell or sell buy is okay)
        // necessary to prevent dutch auctions from taking losses
        require(
            block.timestamp > sellEnds[address(auction.buy)] && block.timestamp > buyEnds[address(auction.sell)],
            Folio__AuctionCollision()
        );

        sellEnds[address(auction.sell)] = Math.max(sellEnds[address(auction.sell)], block.timestamp + auctionLength);
        buyEnds[address(auction.buy)] = Math.max(buyEnds[address(auction.buy)], block.timestamp + auctionLength);

        // ensure valid price range (startPrice == endPrice is valid)
        require(
            auction.prices.start >= auction.prices.end &&
                auction.prices.end != 0 &&
                auction.prices.start <= MAX_RATE &&
                auction.prices.start / auction.prices.end <= MAX_PRICE_RANGE,
            Folio__InvalidPrices()
        );

        auction.start = block.timestamp;
        auction.end = block.timestamp + auctionLength;

        emit AuctionOpened(auction.id, auction);

        // D18{1}
        // k = ln(P_0 / P_t) / t
        auction.k = UD60x18.wrap((auction.prices.start * D18) / auction.prices.end).ln().unwrap() / auctionLength;
        // gas optimization to avoid recomputing k on every bid
    }

    /// @return p D27{buyTok/sellTok}
    function _price(Auction storage auction, uint256 timestamp) internal view returns (uint256 p) {
        // ensure auction is ongoing
        require(timestamp >= auction.start && timestamp <= auction.end, Folio__AuctionNotOngoing());

        if (timestamp == auction.start) {
            return auction.prices.start;
        }
        if (timestamp == auction.end) {
            return auction.prices.end;
        }

        uint256 elapsed = timestamp - auction.start;

        // P_t = P_0 * e ^ -kt
        // D27{buyTok/sellTok} = D27{buyTok/sellTok} * D18{1} / D18
        p = (auction.prices.start * intoUint256(exp(SD59x18.wrap(-1 * int256(auction.k * elapsed))))) / D18;
        if (p < auction.prices.end) {
            p = auction.prices.end;
        }
    }

    /// @return _daoPendingFeeShares {share}
    /// @return _feeRecipientsPendingFeeShares {share}
    function _getPendingFeeShares()
        internal
        view
        returns (uint256 _daoPendingFeeShares, uint256 _feeRecipientsPendingFeeShares)
    {
        _daoPendingFeeShares = daoPendingFeeShares;
        _feeRecipientsPendingFeeShares = feeRecipientsPendingFeeShares;

        uint256 supply = super.totalSupply() + _daoPendingFeeShares + _feeRecipientsPendingFeeShares;
        uint256 elapsed = block.timestamp - lastPoke;

        (, uint256 daoFeeNumerator, uint256 daoFeeDenominator, uint256 daoFeeFloor) = daoFeeRegistry.getFeeDetails(
            address(this)
        );

        // convert annual percentage to per-second for comparison with stored tvlFee
        // = 1 - (1 - feeFloor) ^ (1 / 31536000)
        // D18{1/s} = D18{1} - D18{1} * D18{1} ^ {s}
        uint256 feeFloor = D18 - UD60x18.wrap(D18 - daoFeeFloor).pow(ANNUALIZATION_EXP).unwrap();

        // D18{1/s}
        uint256 _tvlFee = feeFloor > tvlFee ? feeFloor : tvlFee;

        // {share} += {share} * D18 / D18{1/s} ^ {s} - {share}
        uint256 feeShares = (supply * D18) / UD60x18.wrap(D18 - _tvlFee).powu(elapsed).unwrap() - supply;

        // D18{1} = D18{1/s} * D18 / D18{1/s}
        uint256 correction = (feeFloor * D18 + _tvlFee - 1) / _tvlFee;

        // {share} = {share} * D18{1} / D18
        uint256 daoShares = (correction > (daoFeeNumerator * D18 + daoFeeDenominator - 1) / daoFeeDenominator)
            ? (feeShares * correction + D18 - 1) / D18
            : (feeShares * daoFeeNumerator + daoFeeDenominator - 1) / daoFeeDenominator;

        _daoPendingFeeShares += daoShares;
        _feeRecipientsPendingFeeShares += feeShares - daoShares;
    }

    /// @dev Set TVL fee by annual percentage
    /// @param _newFeeAnnually {s}
    function _setTVLFee(uint256 _newFeeAnnually) internal {
        require(_newFeeAnnually <= MAX_TVL_FEE, Folio__TVLFeeTooHigh());

        // convert annual percentage to per-second
        // = 1 - (1 - _newFeeAnnually) ^ (1 / 31536000)
        tvlFee = D18 - UD60x18.wrap(D18 - _newFeeAnnually).pow(ANNUALIZATION_EXP).unwrap();

        require(_newFeeAnnually == 0 || tvlFee != 0, Folio__TVLFeeTooLow());

        emit TVLFeeSet(tvlFee, _newFeeAnnually);
    }

    function _setMintFee(uint256 _newFee) internal {
        require(_newFee <= MAX_MINT_FEE, Folio__MintFeeTooHigh());

        mintFee = _newFee;
        emit MintFeeSet(_newFee);
    }

    function _setFeeRecipients(FeeRecipient[] memory _feeRecipients) internal {
        // Clear existing fee table
        uint256 len = feeRecipients.length;
        for (uint256 i; i < len; i++) {
            feeRecipients.pop();
        }

        // Add new items to the fee table
        uint256 total;
        len = _feeRecipients.length;
        require(len <= MAX_FEE_RECIPIENTS, Folio__TooManyFeeRecipients());

        address previousRecipient;

        for (uint256 i; i < len; i++) {
            require(_feeRecipients[i].recipient > previousRecipient, Folio__FeeRecipientInvalidAddress());
            require(_feeRecipients[i].portion != 0, Folio__FeeRecipientInvalidFeeShare());

            total += _feeRecipients[i].portion;
            previousRecipient = _feeRecipients[i].recipient;
            feeRecipients.push(_feeRecipients[i]);
            emit FeeRecipientSet(_feeRecipients[i].recipient, _feeRecipients[i].portion);
        }

        // ensure table adds up to 100%
        require(total == D18, Folio__BadFeeTotal());
    }

    function _setAuctionDelay(uint256 _newDelay) internal {
        require(_newDelay <= MAX_AUCTION_DELAY, Folio__InvalidAuctionDelay());

        auctionDelay = _newDelay;
        emit AuctionDelaySet(_newDelay);
    }

    function _setAuctionLength(uint256 _newLength) internal {
        require(_newLength >= MIN_AUCTION_LENGTH && _newLength <= MAX_AUCTION_LENGTH, Folio__InvalidAuctionLength());

        auctionLength = _newLength;
        emit AuctionLengthSet(auctionLength);
    }

    function _setMandate(string memory _newMandate) internal {
        mandate = _newMandate;
        emit MandateSet(_newMandate);
    }

    /// @dev After: daoPendingFeeShares and feeRecipientsPendingFeeShares are up-to-date
    function _poke() internal {
        if (lastPoke == block.timestamp) {
            return;
        }

        (daoPendingFeeShares, feeRecipientsPendingFeeShares) = _getPendingFeeShares();
        lastPoke = block.timestamp;
    }

    function _addToBasket(address token) internal returns (bool) {
        require(token != address(0), Folio__InvalidAsset());
        emit BasketTokenAdded(token);

        return basket.add(token);
    }

    function _removeFromBasket(address token) internal returns (bool) {
        emit BasketTokenRemoved(token);

        return basket.remove(token);
    }
}<|MERGE_RESOLUTION|>--- conflicted
+++ resolved
@@ -624,13 +624,8 @@
         require(auction.buy.balanceOf(address(this)) <= maxBuyBal, Folio__ExcessiveBid());
     }
 
-<<<<<<< HEAD
     /// Close an auction
     /// A auction can be closed from anywhere in its lifecycle, and cannot be restarted
-=======
-    /// Close a auction
-    /// A auction can be killed anywhere in its lifecycle, and cannot be restarted
->>>>>>> e677ac62
     /// @dev Callable by AUCTION_APPROVER or AUCTION_LAUNCHER or ADMIN
     function closeAuction(uint256 auctionId) external nonReentrant {
         require(

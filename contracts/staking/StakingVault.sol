// SPDX-License-Identifier: MIT
pragma solidity 0.8.28;

import { ERC20, IERC20 } from "@openzeppelin/contracts/token/ERC20/ERC20.sol";
import { ERC20Permit } from "@openzeppelin/contracts/token/ERC20/extensions/ERC20Permit.sol";
import { ERC20Votes } from "@openzeppelin/contracts/token/ERC20/extensions/ERC20Votes.sol";
import { ERC4626 } from "@openzeppelin/contracts/token/ERC20/extensions/ERC4626.sol";

import { EnumerableSet } from "@openzeppelin/contracts/utils/structs/EnumerableSet.sol";
import { SafeERC20 } from "@openzeppelin/contracts/token/ERC20/utils/SafeERC20.sol";
import { Ownable } from "@openzeppelin/contracts/access/Ownable.sol";
import { Nonces } from "@openzeppelin/contracts/utils/Nonces.sol";
import { Time } from "@openzeppelin/contracts/utils/types/Time.sol";

import { UD60x18, powu, ln } from "@prb/math/src/UD60x18.sol";

import "forge-std/console2.sol";

contract StakingVault is ERC4626, ERC20Permit, ERC20Votes, Ownable {
    using EnumerableSet for EnumerableSet.AddressSet;

    EnumerableSet.AddressSet private rewardTokens;
    uint256 public rewardRatio;

    struct RewardInfo {
        uint256 payoutLastPaid; // {s}
        uint256 rewardIndex;
        //
        uint256 balanceAccounted;
        uint256 balanceLastKnown;
        uint256 totalClaimed;
    }

    struct UserRewardInfo {
        uint256 lastRewardIndex;
        uint256 accruedRewards;
    }

    mapping(address token => RewardInfo rewardInfo) public rewardTrackers;
    mapping(address token => mapping(address user => UserRewardInfo userReward)) public userRewardTrackers;

    error Vault__InvalidRewardToken(address rewardToken);
    error Vault__RewardAlreadyRegistered();
    error Vault__RewardNotRegistered();

    constructor(
        string memory _name,
        string memory _symbol,
        IERC20 _underlying,
        address _initialOwner,
        uint256 rewardPeriod
    ) ERC4626(_underlying) ERC20(_name, _symbol) ERC20Permit(_name) Ownable(_initialOwner) {
        _setRewardRatio(rewardPeriod);
    }

    /**
     * Reward Management Logic
     */
    function addRewardToken(address _rewardToken) external onlyOwner {
        if (_rewardToken == address(this) || _rewardToken == asset()) {
            revert Vault__InvalidRewardToken(_rewardToken);
        }

        if (rewardTokens.contains(_rewardToken)) {
            revert Vault__RewardAlreadyRegistered();
        }

        rewardTokens.add(_rewardToken);

        RewardInfo storage rewardInfo = rewardTrackers[_rewardToken];
        rewardInfo.payoutLastPaid = block.timestamp;
    }

    function removeRewardToken(address _rewardToken) external onlyOwner {
        if (!rewardTokens.contains(_rewardToken)) {
            revert Vault__RewardNotRegistered();
        }

        rewardTokens.remove(_rewardToken);
    }

    function claimRewards(address[] calldata _rewardTokens) external accrueRewards(msg.sender, msg.sender) {
        for (uint256 i; i < _rewardTokens.length; i++) {
            address _rewardToken = _rewardTokens[i];

            RewardInfo storage rewardInfo = rewardTrackers[_rewardToken];
            UserRewardInfo storage userRewardTracker = userRewardTrackers[_rewardToken][msg.sender];

            uint256 claimableRewards = userRewardTracker.accruedRewards;

            userRewardTracker.accruedRewards = 0;
            rewardInfo.totalClaimed += claimableRewards;

            SafeERC20.safeTransfer(IERC20(_rewardToken), msg.sender, claimableRewards);
        }
    }

    /**
     * Reward Accrual Logic
     */
    function setRewardRatio(uint256 rewardHalfLife) external onlyOwner {
        _setRewardRatio(rewardHalfLife);
<<<<<<< HEAD
=======
    }

    function _setRewardRatio(uint256 _rewardHalfLife) internal {
        // @todo sensible range for half life?
        // @todo this probably should also accrue rewards

        rewardRatio = UD60x18.unwrap(ln(UD60x18.wrap(2e18)) / UD60x18.wrap(_rewardHalfLife)) / 1e18;
>>>>>>> 0f9432c4
    }

    function poke() external accrueRewards(msg.sender, msg.sender) {}

    modifier accrueRewards(address _caller, address _receiver) {
        uint256 supplyTokens = totalSupply();

        if (supplyTokens != 0) {
            console2.log("----------- accrue START");
            address[] memory _rewardTokens = rewardTokens.values();
            uint256 _rewardTokensLength = _rewardTokens.length;

            for (uint256 i; i < _rewardTokensLength; i++) {
                address rewardToken = _rewardTokens[i];

                _accrueRewards(rewardToken, _accrueSingle(rewardToken));
                _accrueUser(_receiver, rewardToken);

                // If a deposit/withdraw operation gets called for another user we should
                // accrue for both of them to avoid potential issues
                if (_receiver != _caller) {
                    _accrueUser(_caller, rewardToken);
                }
            }
            console2.log("----------- accrue END");
        }
        _;
    }

    function _accrueSingle(address _rewardToken) internal returns (uint256 accrued) {
        RewardInfo storage rewardInfo = rewardTrackers[_rewardToken];

        uint256 elapsed = block.timestamp - rewardInfo.payoutLastPaid;
        if (elapsed == 0) {
            return 0;
        }

        uint256 unaccountedBalance = rewardInfo.balanceLastKnown - rewardInfo.balanceAccounted;
        uint256 handoutPercentage = 1e18 - UD60x18.wrap(1e18 - rewardRatio).powu(elapsed).unwrap();
        uint256 tokensToHandout = (unaccountedBalance * handoutPercentage) / 1e18;

        rewardInfo.balanceAccounted += tokensToHandout;
        rewardInfo.balanceLastKnown = IERC20(_rewardToken).balanceOf(address(this)) + rewardInfo.totalClaimed;

        return tokensToHandout;
    }

    function _accrueRewards(address _rewardToken, uint256 accrued) internal {
        uint256 supplyTokens = totalSupply();
        uint256 deltaIndex;

        console2.log("supplyTokens", supplyTokens);

        if (supplyTokens != 0) {
            // {qRewardTok} = {qRewardTok} * {qShare} / {qShare}
            deltaIndex = (accrued * uint256(10 ** decimals())) / supplyTokens;
            console2.log("deltaIndex", deltaIndex);
        } else {
            // @todo Come back to this.
            // leftoverRewards[_rewardToken] += accrued;
        }

        RewardInfo storage rewardInfo = rewardTrackers[_rewardToken];

        // {qRewardTok} += {qRewardTok}
        rewardInfo.rewardIndex += deltaIndex;
        rewardInfo.payoutLastPaid = block.timestamp;
    }

    function _accrueUser(address _user, address _rewardToken) internal {
        RewardInfo memory rewardInfo = rewardTrackers[_rewardToken];
        UserRewardInfo storage userRewardTracker = userRewardTrackers[_rewardToken][_user];

        uint256 deltaIndex = rewardInfo.rewardIndex - userRewardTracker.lastRewardIndex;

        // Accumulate rewards by multiplying user tokens by index and adding on unclaimed
        // {qRewardTok} = D18{qShare} * {qRewardTok} / D18{qShare}
        uint256 supplierDelta = (balanceOf(_user) * deltaIndex) / uint256(10 ** decimals());

        console2.log("supplierDelta", supplierDelta);

        // {qRewardTok} += {qRewardTok}
        userRewardTracker.accruedRewards += supplierDelta;
        userRewardTracker.lastRewardIndex = rewardInfo.rewardIndex;
    }

    /**
     * Overrides
     */
    function _update(
        address from,
        address to,
        uint256 value
    ) internal override(ERC20, ERC20Votes) accrueRewards(from, to) {
        super._update(from, to, value);
    }

    function nonces(address _owner) public view override(ERC20Permit, Nonces) returns (uint256) {
        return super.nonces(_owner);
    }

    function decimals() public view virtual override(ERC20, ERC4626) returns (uint8) {
        return super.decimals();
    }

<<<<<<< HEAD
    /**
     * Internal
     */
    function _setRewardRatio(uint256 rewardHalfLife) internal {
        // @todo sensible range for half life?
        // @todo this probably should also accrue rewards
        rewardRatio = UD60x18.unwrap(ln(UD60x18.wrap(2e18)) / UD60x18.wrap(rewardHalfLife)) / 1e18;
=======
    function clock() public view override returns (uint48) {
        return Time.timestamp();
    }

    function CLOCK_MODE() public view override returns (string memory) {
        return "mode=timestamp";
>>>>>>> 0f9432c4
    }
}<|MERGE_RESOLUTION|>--- conflicted
+++ resolved
@@ -100,8 +100,6 @@
      */
     function setRewardRatio(uint256 rewardHalfLife) external onlyOwner {
         _setRewardRatio(rewardHalfLife);
-<<<<<<< HEAD
-=======
     }
 
     function _setRewardRatio(uint256 _rewardHalfLife) internal {
@@ -109,7 +107,6 @@
         // @todo this probably should also accrue rewards
 
         rewardRatio = UD60x18.unwrap(ln(UD60x18.wrap(2e18)) / UD60x18.wrap(_rewardHalfLife)) / 1e18;
->>>>>>> 0f9432c4
     }
 
     function poke() external accrueRewards(msg.sender, msg.sender) {}
@@ -215,21 +212,11 @@
         return super.decimals();
     }
 
-<<<<<<< HEAD
-    /**
-     * Internal
-     */
-    function _setRewardRatio(uint256 rewardHalfLife) internal {
-        // @todo sensible range for half life?
-        // @todo this probably should also accrue rewards
-        rewardRatio = UD60x18.unwrap(ln(UD60x18.wrap(2e18)) / UD60x18.wrap(rewardHalfLife)) / 1e18;
-=======
     function clock() public view override returns (uint48) {
         return Time.timestamp();
     }
 
-    function CLOCK_MODE() public view override returns (string memory) {
+    function CLOCK_MODE() public pure override returns (string memory) {
         return "mode=timestamp";
->>>>>>> 0f9432c4
     }
 }
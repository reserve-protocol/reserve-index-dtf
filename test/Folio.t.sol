--- conflicted
+++ resolved
@@ -860,11 +860,7 @@
         emit IFolio.TradeBid(0, amt / 2, amt / 2);
         folio.bid(0, amt / 2, amt / 2, false, bytes(""));
 
-<<<<<<< HEAD
-        (, , , , , , uint256 start, uint256 end, ) = folio.trades(0);
-=======
         (, , , , , , , , uint256 start, uint256 end, ) = folio.trades(0);
->>>>>>> 0e8183ab
         assertEq(folio.getBid(0, start, amt), amt, "wrong start bid amount"); // 1x
         assertEq(folio.getBid(0, (start + end) / 2, amt), amt, "wrong mid bid amount"); // 1x
         assertEq(folio.getBid(0, end, amt), amt, "wrong end bid amount"); // 1x
@@ -919,11 +915,7 @@
         folio.bid(0, amt / 2, amt / 2, true, bytes(""));
         assertEq(USDT.balanceOf(address(mockBidder)), 0, "wrong mock bidder balance");
 
-<<<<<<< HEAD
-        (, , , , , , uint256 start, uint256 end, ) = folio.trades(0);
-=======
         (, , , , , , , , uint256 start, uint256 end, ) = folio.trades(0);
->>>>>>> 0e8183ab
         assertEq(folio.getBid(0, start, amt), amt, "wrong start bid amount"); // 1x
         assertEq(folio.getBid(0, (start + end) / 2, amt), amt, "wrong mid bid amount"); // 1x
         assertEq(folio.getBid(0, end, amt), amt, "wrong end bid amount"); // 1x
@@ -980,11 +972,7 @@
         emit IFolio.TradeBid(0, amt / 2, amt * 5);
         folio.bid(0, amt / 2, amt * 5, false, bytes(""));
 
-<<<<<<< HEAD
-        (, , , , , , uint256 start, uint256 end, ) = folio.trades(0);
-=======
         (, , , , , , , , uint256 start, uint256 end, ) = folio.trades(0);
->>>>>>> 0e8183ab
         assertEq(folio.getBid(0, start, amt), amt * 10, "wrong start bid amount"); // 10x
         assertEq(folio.getBid(0, (start + end) / 2, amt), 31622776602, "wrong mid bid amount"); // ~3.16x
         assertEq(folio.getBid(0, end, amt), amt, "wrong end bid amount"); // 1x
@@ -1039,11 +1027,7 @@
 
         // check prices
 
-<<<<<<< HEAD
-        (, , , , , , uint256 start, uint256 end, ) = folio.trades(0);
-=======
         (, , , , , , , , uint256 start, uint256 end, ) = folio.trades(0);
->>>>>>> 0e8183ab
         assertEq(folio.getBid(0, start, amt), amt * 10, "wrong start bid amount"); // 10x
         assertEq(folio.getBid(0, (start + end) / 2, amt), 31622776602, "wrong mid bid amount"); // ~3.16x
         assertEq(folio.getBid(0, end, amt), amt, "wrong end bid amount"); // 1x
@@ -1092,11 +1076,7 @@
 
         // should have right bid at start, middle, and end of auction
 
-<<<<<<< HEAD
-        (, , , , , , uint256 start, uint256 end, ) = folio.trades(0);
-=======
         (, , , , , , , , uint256 start, uint256 end, ) = folio.trades(0);
->>>>>>> 0e8183ab
         assertEq(folio.getBid(0, start, amt), amt / 1e22, "wrong start bid amount");
         assertEq(folio.getBid(0, (start + end) / 2, amt), 316, "wrong mid bid amount");
         assertEq(folio.getBid(0, end, amt), 1, "wrong end bid amount");
@@ -1131,11 +1111,7 @@
         vm.expectRevert(IFolio.Folio__Unauthorized.selector);
         folio.killTrade(0);
 
-<<<<<<< HEAD
-        (, , , , , , , uint256 end, ) = folio.trades(0);
-=======
         (, , , , , , , , , uint256 end, ) = folio.trades(0);
->>>>>>> 0e8183ab
         vm.startPrank(dao);
         vm.expectEmit(true, false, false, true);
         emit IFolio.TradeKilled(0);
@@ -1198,11 +1174,7 @@
         vm.expectRevert();
         folio.killTrade(1); // index out of bounds
 
-<<<<<<< HEAD
-        (, , , , , , , uint256 end, ) = folio.trades(0);
-=======
         (, , , , , , , , , uint256 end, ) = folio.trades(0);
->>>>>>> 0e8183ab
         vm.expectRevert(IFolio.Folio__TradeNotOngoing.selector);
         folio.bid(0, amt, amt, false, bytes(""));
 
@@ -1266,11 +1238,7 @@
 
         // should not be openable after launchTimeout
 
-<<<<<<< HEAD
-        (, , , , , uint256 launchTimeout, , , ) = folio.trades(0);
-=======
         (, , , , , , , uint256 launchTimeout, , , ) = folio.trades(0);
->>>>>>> 0e8183ab
         vm.warp(launchTimeout + 1);
         vm.prank(tradeLauncher);
         vm.expectRevert(IFolio.Folio__TradeTimeout.selector);
@@ -1298,11 +1266,7 @@
 
         // auction should not biddable after end
 
-<<<<<<< HEAD
-        (, , , , , , , uint256 end, ) = folio.trades(0);
-=======
         (, , , , , , , , , uint256 end, ) = folio.trades(0);
->>>>>>> 0e8183ab
         vm.warp(end + 1);
         vm.expectRevert(IFolio.Folio__TradeNotOngoing.selector);
         folio.bid(0, amt, amt, false, bytes(""));
@@ -1328,11 +1292,7 @@
 
         // but should be possible after trading delay
 
-<<<<<<< HEAD
-        (, , , , uint256 availableAt, , , , ) = folio.trades(0);
-=======
         (, , , , , , uint256 availableAt, , , , ) = folio.trades(0);
->>>>>>> 0e8183ab
         vm.warp(availableAt);
         folio.openTradePermissionlessly(0);
         vm.stopPrank();
@@ -1358,11 +1318,7 @@
 
         // but should be possible after trading delay
 
-<<<<<<< HEAD
-        (, , , , uint256 availableAt, , , , ) = folio.trades(0);
-=======
         (, , , , , , uint256 availableAt, , , , ) = folio.trades(0);
->>>>>>> 0e8183ab
         vm.warp(availableAt);
         folio.openTradePermissionlessly(0);
         vm.stopPrank();
@@ -1408,11 +1364,7 @@
 
         // advance halfway and bid for full volume of second auction
 
-<<<<<<< HEAD
-        (, , , , , , uint256 start, uint256 end, ) = folio.trades(0);
-=======
         (, , , , , , , , uint256 start, uint256 end, ) = folio.trades(0);
->>>>>>> 0e8183ab
         vm.warp(start + (end - start) / 2);
         uint256 bidAmt = (amt2 * 40) / 1e12; // adjust for decimals
         USDT.approve(address(folio), bidAmt);
@@ -1443,11 +1395,7 @@
             vm.prank(tradeLauncher);
             uint256 endPrice = i / MAX_PRICE_RANGE;
             folio.openTrade(index, 0, MAX_RATE, i, endPrice > i ? endPrice : i);
-<<<<<<< HEAD
-            (, , , , , , uint256 start, uint256 end, ) = folio.trades(index);
-=======
             (, , , , , , , , uint256 start, uint256 end, ) = folio.trades(index);
->>>>>>> 0e8183ab
             folio.getPrice(index, start);
             folio.getPrice(index, end);
         }
@@ -1459,11 +1407,7 @@
 
         vm.prank(tradeLauncher);
         folio.openTrade(0, 0, MAX_RATE, 10e27, 1e27); // 10x -> 1x
-<<<<<<< HEAD
-        (, , , , , , , uint256 end, ) = folio.trades(0);
-=======
         (, , , , , , , , , uint256 end, ) = folio.trades(0);
->>>>>>> 0e8183ab
 
         vm.startSnapshotGas("getPrice()");
         folio.getPrice(0, end);

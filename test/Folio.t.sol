// SPDX-License-Identifier: MIT
pragma solidity 0.8.28;

import { IFolio } from "contracts/interfaces/IFolio.sol";
import { Folio, MAX_AUCTION_LENGTH, MIN_AUCTION_LENGTH, MAX_FEE, MAX_TRADE_DELAY, MAX_TTL, MAX_FEE_RECIPIENTS } from "contracts/Folio.sol";
import { Math } from "@openzeppelin/contracts/utils/math/Math.sol";
import { FolioProxyAdmin, FolioProxy } from "contracts/folio/FolioProxy.sol";
import { IAccessControl } from "@openzeppelin/contracts/access/IAccessControl.sol";
import { Ownable } from "@openzeppelin/contracts/access/Ownable.sol";
import { ITransparentUpgradeableProxy } from "@openzeppelin/contracts/proxy/transparent/TransparentUpgradeableProxy.sol";
import { ERC1967Utils } from "@openzeppelin/contracts/proxy/ERC1967/ERC1967Utils.sol";
import { FolioDeployerV2 } from "test/utils/upgrades/FolioDeployerV2.sol";
import "./base/BaseTest.sol";

contract FolioTest is BaseTest {
    uint256 internal constant INITIAL_SUPPLY = D18_TOKEN_10K;

    function _testSetup() public virtual override {
        super._testSetup();
        _deployTestFolio();
    }

    function _deployTestFolio() public {
        address[] memory tokens = new address[](3);
        tokens[0] = address(USDC);
        tokens[1] = address(DAI);
        tokens[2] = address(MEME);
        uint256[] memory amounts = new uint256[](3);
        amounts[0] = D6_TOKEN_10K;
        amounts[1] = D18_TOKEN_10K;
        amounts[2] = D27_TOKEN_10K;
        IFolio.FeeRecipient[] memory recipients = new IFolio.FeeRecipient[](2);
        recipients[0] = IFolio.FeeRecipient(owner, 0.9e18);
        recipients[1] = IFolio.FeeRecipient(feeReceiver, 0.1e18);

        // 50% folio fee annually
        vm.startPrank(owner);
        USDC.approve(address(folioDeployer), type(uint256).max);
        DAI.approve(address(folioDeployer), type(uint256).max);
        MEME.approve(address(folioDeployer), type(uint256).max);

<<<<<<< HEAD
        folio = createFolio(
=======
        (folio, proxyAdmin) = createFolio(
>>>>>>> 6d23722d
            tokens,
            amounts,
            INITIAL_SUPPLY,
            MAX_TRADE_DELAY,
            MAX_AUCTION_LENGTH,
            recipients,
            MAX_FEE,
            owner,
            dao,
            priceCurator
        );
        vm.stopPrank();
    }

    function test_deployment() public view {
        assertEq(folio.name(), "Test Folio", "wrong name");
        assertEq(folio.symbol(), "TFOLIO", "wrong symbol");
        assertEq(folio.decimals(), 18, "wrong decimals");
        assertEq(folio.totalSupply(), INITIAL_SUPPLY, "wrong total supply");
        assertEq(folio.balanceOf(owner), INITIAL_SUPPLY, "wrong owner balance");
        assertTrue(folio.hasRole(DEFAULT_ADMIN_ROLE, owner), "wrong governor");
        (address[] memory _assets, ) = folio.totalAssets();
        assertEq(_assets.length, 3, "wrong assets length");
        assertEq(_assets[0], address(USDC), "wrong first asset");
        assertEq(_assets[1], address(DAI), "wrong second asset");
        assertEq(_assets[2], address(MEME), "wrong third asset");
        assertEq(USDC.balanceOf(address(folio)), D6_TOKEN_10K, "wrong folio usdc balance");
        assertEq(DAI.balanceOf(address(folio)), D18_TOKEN_10K, "wrong folio dai balance");
        assertEq(MEME.balanceOf(address(folio)), D27_TOKEN_10K, "wrong folio meme balance");
        assertEq(folio.folioFee(), MAX_FEE, "wrong folio fee");
        (address r1, uint256 bps1) = folio.feeRecipients(0);
        assertEq(r1, owner, "wrong first recipient");
        assertEq(bps1, 0.9e18, "wrong first recipient bps");
        (address r2, uint256 bps2) = folio.feeRecipients(1);
        assertEq(r2, feeReceiver, "wrong second recipient");
        assertEq(bps2, 0.1e18, "wrong second recipient bps");
        assertEq(folio.version(), "1.0.0");
    }

    function test_cannotInitializeWithInvalidAsset() public {
        address[] memory tokens = new address[](2);
        tokens[0] = address(USDC);
        tokens[1] = address(0);
        uint256[] memory amounts = new uint256[](2);
        amounts[0] = D6_TOKEN_10K;
        amounts[1] = D18_TOKEN_10K;
        IFolio.FeeRecipient[] memory recipients = new IFolio.FeeRecipient[](2);
        recipients[0] = IFolio.FeeRecipient(owner, 0.9e18);
        recipients[1] = IFolio.FeeRecipient(feeReceiver, 0.1e18);

        // Create uninitialized Folio
        FolioProxyAdmin folioAdmin = new FolioProxyAdmin(owner, address(versionRegistry));
        address folioImplementation = versionRegistry.getImplementationForVersion(keccak256("1.0.0"));
        Folio newFolio = Folio(address(new FolioProxy(folioImplementation, address(folioAdmin))));

        vm.startPrank(owner);
        USDC.transfer(address(newFolio), amounts[0]);
        vm.stopPrank();

        IFolio.FolioBasicDetails memory basicDetails = IFolio.FolioBasicDetails({
            name: "Test Folio",
            symbol: "TFOLIO",
            assets: tokens,
            amounts: amounts,
            initialShares: INITIAL_SUPPLY
        });

        IFolio.FolioAdditionalDetails memory additionalDetails = IFolio.FolioAdditionalDetails({
            tradeDelay: MAX_TRADE_DELAY,
            auctionLength: MAX_AUCTION_LENGTH,
            feeRecipients: recipients,
            folioFee: MAX_FEE
        });

        // Attempt to initialize
        vm.expectRevert(IFolio.Folio__InvalidAsset.selector);
        newFolio.initialize(basicDetails, additionalDetails, address(this), address(daoFeeRegistry));
    }

    function test_getFolio() public view {
        (address[] memory _assets, uint256[] memory _amounts) = folio.folio();
        assertEq(_assets.length, 3, "wrong assets length");
        assertEq(_assets[0], address(USDC), "wrong first asset");
        assertEq(_assets[1], address(DAI), "wrong second asset");
        assertEq(_assets[2], address(MEME), "wrong third asset");

        assertEq(_amounts.length, 3, "wrong amounts length");
        assertEq(_amounts[0], D6_TOKEN_1, "wrong first amount");
        assertEq(_amounts[1], D18_TOKEN_1, "wrong second amount");
        assertEq(_amounts[2], D27_TOKEN_1, "wrong third amount");
    }

    function test_toAssets() public view {
        (address[] memory _assets, uint256[] memory _amounts) = folio.toAssets(0.5e18, Math.Rounding.Floor);
        assertEq(_assets.length, 3, "wrong assets length");
        assertEq(_assets[0], address(USDC), "wrong first asset");
        assertEq(_assets[1], address(DAI), "wrong second asset");
        assertEq(_assets[2], address(MEME), "wrong third asset");

        assertEq(_amounts.length, 3, "wrong amounts length");
        assertEq(_amounts[0], D6_TOKEN_1 / 2, "wrong first amount");
        assertEq(_amounts[1], D18_TOKEN_1 / 2, "wrong second amount");
        assertEq(_amounts[2], D27_TOKEN_1 / 2, "wrong third amount");
    }

    function test_mint() public {
        assertEq(folio.balanceOf(user1), 0, "wrong starting user1 balance");
        uint256 startingUSDCBalance = USDC.balanceOf(address(folio));
        uint256 startingDAIBalance = DAI.balanceOf(address(folio));
        uint256 startingMEMEBalance = MEME.balanceOf(address(folio));
        vm.startPrank(user1);
        USDC.approve(address(folio), type(uint256).max);
        DAI.approve(address(folio), type(uint256).max);
        MEME.approve(address(folio), type(uint256).max);
        folio.mint(1e22, user1);
        assertEq(folio.balanceOf(user1), 1e22, "wrong user1 balance");
        assertApproxEqAbs(
            USDC.balanceOf(address(folio)),
            startingUSDCBalance + D6_TOKEN_10K,
            1,
            "wrong folio usdc balance"
        );
        assertApproxEqAbs(
            DAI.balanceOf(address(folio)),
            startingDAIBalance + D18_TOKEN_10K,
            1,
            "wrong folio dai balance"
        );
        assertApproxEqAbs(
            MEME.balanceOf(address(folio)),
            startingMEMEBalance + D27_TOKEN_10K,
            1e9,
            "wrong folio meme balance"
        );
    }

    function test_redeem() public {
        assertEq(folio.balanceOf(user1), 0, "wrong starting user1 balance");
        vm.startPrank(user1);
        USDC.approve(address(folio), type(uint256).max);
        DAI.approve(address(folio), type(uint256).max);
        MEME.approve(address(folio), type(uint256).max);
        folio.mint(1e22, user1);
        assertEq(folio.balanceOf(user1), 1e22);
        uint256 startingUSDCBalanceFolio = USDC.balanceOf(address(folio));
        uint256 startingDAIBalanceFolio = DAI.balanceOf(address(folio));
        uint256 startingMEMEBalanceFolio = MEME.balanceOf(address(folio));
        uint256 startingUSDCBalanceAlice = USDC.balanceOf(address(user1));
        uint256 startingDAIBalanceAlice = DAI.balanceOf(address(user1));
        uint256 startingMEMEBalanceAlice = MEME.balanceOf(address(user1));
        folio.redeem(5e21, user1);
        assertApproxEqAbs(
            USDC.balanceOf(address(folio)),
            startingUSDCBalanceFolio - D6_TOKEN_10K / 2,
            1,
            "wrong folio usdc balance"
        );
        assertApproxEqAbs(
            DAI.balanceOf(address(folio)),
            startingDAIBalanceFolio - D18_TOKEN_10K / 2,
            1,
            "wrong folio dai balance"
        );
        assertApproxEqAbs(
            MEME.balanceOf(address(folio)),
            startingMEMEBalanceFolio - D27_TOKEN_10K / 2,
            1e9,
            "wrong folio meme balance"
        );
        assertApproxEqAbs(
            USDC.balanceOf(user1),
            startingUSDCBalanceAlice + D6_TOKEN_10K / 2,
            1,
            "wrong alice usdc balance"
        );
        assertApproxEqAbs(
            DAI.balanceOf(user1),
            startingDAIBalanceAlice + D18_TOKEN_10K / 2,
            1,
            "wrong alice dai balance"
        );
        assertApproxEqAbs(
            MEME.balanceOf(user1),
            startingMEMEBalanceAlice + D27_TOKEN_10K / 2,
            1e9,
            "wrong alice meme balance"
        );
    }

    function test_addToBasket() public {
        (address[] memory _assets, ) = folio.totalAssets();
        assertEq(_assets.length, 3, "wrong assets length");
        assertEq(_assets[0], address(USDC), "wrong first asset");
        assertEq(_assets[1], address(DAI), "wrong second asset");
        assertEq(_assets[2], address(MEME), "wrong third asset");

        vm.startPrank(owner);
        vm.expectEmit(true, true, false, true);
        emit IFolio.BasketTokenAdded(address(USDT));
        folio.addToBasket(USDT);

        (_assets, ) = folio.totalAssets();
        assertEq(_assets.length, 4, "wrong assets length");
        assertEq(_assets[0], address(USDC), "wrong first asset");
        assertEq(_assets[1], address(DAI), "wrong second asset");
        assertEq(_assets[2], address(MEME), "wrong third asset");
        assertEq(_assets[3], address(USDT), "wrong fourth asset");
        vm.stopPrank();
    }

    function test_cannotAddToBasketIfNotOwner() public {
        (address[] memory _assets, ) = folio.totalAssets();
        assertEq(_assets.length, 3, "wrong assets length");

        vm.startPrank(user1);
        vm.expectRevert(
            abi.encodeWithSelector(
                IAccessControl.AccessControlUnauthorizedAccount.selector,
                user1,
                folio.DEFAULT_ADMIN_ROLE()
            )
        );
        folio.addToBasket(USDT);
        vm.stopPrank();
    }

    function test_removeFromBasket() public {
        (address[] memory _assets, ) = folio.totalAssets();
        assertEq(_assets.length, 3, "wrong assets length");
        assertEq(_assets[0], address(USDC), "wrong first asset");
        assertEq(_assets[1], address(DAI), "wrong second asset");
        assertEq(_assets[2], address(MEME), "wrong third asset");

        vm.startPrank(owner);
        vm.expectEmit(true, true, false, true);
        emit IFolio.BasketTokenRemoved(address(MEME));
        folio.removeFromBasket(MEME);

        (_assets, ) = folio.totalAssets();
        assertEq(_assets.length, 2, "wrong assets length");
        assertEq(_assets[0], address(USDC), "wrong first asset");
        assertEq(_assets[1], address(DAI), "wrong second asset");
        vm.stopPrank();
    }

    function test_cannotRemoveFromBasketIfNotOwner() public {
        (address[] memory _assets, ) = folio.totalAssets();
        assertEq(_assets.length, 3, "wrong assets length");

        vm.startPrank(user1);
        vm.expectRevert(
            abi.encodeWithSelector(
                IAccessControl.AccessControlUnauthorizedAccount.selector,
                user1,
                folio.DEFAULT_ADMIN_ROLE()
            )
        );
        folio.removeFromBasket(MEME);
        vm.stopPrank();
    }

    function test_daoFee() public {
        uint256 supplyBefore = folio.totalSupply();

        // fast forward, accumulate fees
        vm.warp(block.timestamp + YEAR_IN_SECONDS);
        vm.roll(block.number + 1000000);
        uint256 pendingFeeShares = folio.getPendingFeeShares();

        // validate pending fees have been accumulated -- 50% fee = 100% of supply
        assertApproxEqAbs(supplyBefore, pendingFeeShares, 1e12, "wrong pending fee shares");

        uint256 initialOwnerShares = folio.balanceOf(owner);
        folio.distributeFees();

        // check receipient balances
        (, uint256 daoFeeNumerator, uint256 daoFeeDenominator) = daoFeeRegistry.getFeeDetails(address(folio));
        uint256 expectedDaoShares = (pendingFeeShares * daoFeeNumerator) / daoFeeDenominator;
        assertEq(folio.balanceOf(address(dao)), expectedDaoShares, "wrong dao shares");

        uint256 remainingShares = pendingFeeShares - expectedDaoShares;
        assertEq(folio.balanceOf(owner), initialOwnerShares + (remainingShares * 0.9e18) / 1e18, "wrong owner shares");
        assertEq(folio.balanceOf(feeReceiver), (remainingShares * 0.1e18) / 1e18, "wrong fee receiver shares");
    }

    function test_setFeeRecipients() public {
        vm.startPrank(owner);
        IFolio.FeeRecipient[] memory recipients = new IFolio.FeeRecipient[](3);
        recipients[0] = IFolio.FeeRecipient(owner, 0.8e18);
        recipients[1] = IFolio.FeeRecipient(feeReceiver, 0.05e18);
        recipients[2] = IFolio.FeeRecipient(user1, 0.15e18);
        vm.expectEmit(true, true, false, true);
        emit IFolio.FeeRecipientSet(owner, 0.8e18);
        emit IFolio.FeeRecipientSet(feeReceiver, 0.05e18);
        emit IFolio.FeeRecipientSet(user1, 0.15e18);
        folio.setFeeRecipients(recipients);

        (address r1, uint256 bps1) = folio.feeRecipients(0);
        assertEq(r1, owner, "wrong first recipient");
        assertEq(bps1, 0.8e18, "wrong first recipient bps");
        (address r2, uint256 bps2) = folio.feeRecipients(1);
        assertEq(r2, feeReceiver, "wrong second recipient");
        assertEq(bps2, 0.05e18, "wrong second recipient bps");
        (address r3, uint256 bps3) = folio.feeRecipients(2);
        assertEq(r3, user1, "wrong third recipient");
        assertEq(bps3, 0.15e18, "wrong third recipient bps");
    }

    function test_cannotSetFeeRecipientsIfNotOwner() public {
        vm.startPrank(user1);
        IFolio.FeeRecipient[] memory recipients = new IFolio.FeeRecipient[](3);
        recipients[0] = IFolio.FeeRecipient(owner, 0.8e18);
        recipients[1] = IFolio.FeeRecipient(feeReceiver, 0.05e18);
        recipients[2] = IFolio.FeeRecipient(user1, 0.15e18);
        vm.expectRevert(
            abi.encodeWithSelector(
                IAccessControl.AccessControlUnauthorizedAccount.selector,
                user1,
                folio.DEFAULT_ADMIN_ROLE()
            )
        );
        folio.setFeeRecipients(recipients);
    }

    function test_setFeeRecipients_DistributesFees() public {
        // fast forward, accumulate fees
        vm.warp(block.timestamp + YEAR_IN_SECONDS / 2);
        vm.roll(block.number + 1000000);
        uint256 pendingFeeShares = folio.getPendingFeeShares();

        uint256 initialOwnerShares = folio.balanceOf(owner);
        uint256 initialDaoShares = folio.balanceOf(dao);

        vm.startPrank(owner);
        IFolio.FeeRecipient[] memory recipients = new IFolio.FeeRecipient[](3);
        recipients[0] = IFolio.FeeRecipient(owner, 0.8e18);
        recipients[1] = IFolio.FeeRecipient(feeReceiver, 0.05e18);
        recipients[2] = IFolio.FeeRecipient(user1, 0.15e18);
        vm.expectEmit(true, true, false, true);
        emit IFolio.FeeRecipientSet(owner, 0.8e18);
        emit IFolio.FeeRecipientSet(feeReceiver, 0.05e18);
        emit IFolio.FeeRecipientSet(user1, 0.15e18);
        folio.setFeeRecipients(recipients);

        assertEq(folio.pendingFeeShares(), 0, "wrong pending fee shares, after");

        // check receipient balances
        (, uint256 daoFeeNumerator, uint256 daoFeeDenominator) = daoFeeRegistry.getFeeDetails(address(folio));
        uint256 expectedDaoShares = initialDaoShares + (pendingFeeShares * daoFeeNumerator) / daoFeeDenominator;
        assertEq(folio.balanceOf(address(dao)), expectedDaoShares, "wrong dao shares");

        uint256 remainingShares = pendingFeeShares - expectedDaoShares;
        assertEq(folio.balanceOf(owner), initialOwnerShares + (remainingShares * 0.9e18) / 1e18, "wrong owner shares");
        assertEq(folio.balanceOf(feeReceiver), (remainingShares * 0.1e18) / 1e18, "wrong fee receiver shares");
    }

    function test_setFolioFee() public {
        vm.startPrank(owner);
        assertEq(folio.folioFee(), MAX_FEE, "wrong folio fee");
        uint256 newFolioFee = MAX_FEE / 1000;
        vm.expectEmit(true, true, false, true);
        emit IFolio.FolioFeeSet(newFolioFee);
        folio.setFolioFee(newFolioFee);
        assertEq(folio.folioFee(), newFolioFee, "wrong folio fee");
    }

    function test_setTradeDelay() public {
        vm.startPrank(owner);
        assertEq(folio.tradeDelay(), MAX_TRADE_DELAY, "wrong trade delay");
        uint256 newTradeDelay = 0;
        vm.expectEmit(true, true, false, true);
        emit IFolio.TradeDelaySet(newTradeDelay);
        folio.setTradeDelay(newTradeDelay);
        assertEq(folio.tradeDelay(), newTradeDelay, "wrong trade delay");
    }

    function test_setAuctionLength() public {
        vm.startPrank(owner);
        assertEq(folio.auctionLength(), MAX_AUCTION_LENGTH, "wrong auction length");
        uint256 newAuctionLength = MIN_AUCTION_LENGTH;
        vm.expectEmit(true, true, false, true);
        emit IFolio.AuctionLengthSet(newAuctionLength);
        folio.setAuctionLength(newAuctionLength);
        assertEq(folio.auctionLength(), newAuctionLength, "wrong auction length");
    }

    function test_cannotSetFolioFeeIfNotOwner() public {
        vm.startPrank(user1);
        uint256 newFolioFee = MAX_FEE / 1000;
        vm.expectRevert(
            abi.encodeWithSelector(
                IAccessControl.AccessControlUnauthorizedAccount.selector,
                user1,
                folio.DEFAULT_ADMIN_ROLE()
            )
        );
        folio.setFolioFee(newFolioFee);
    }

    function test_setFolioFee_DistributesFees() public {
        // fast forward, accumulate fees
        vm.warp(block.timestamp + YEAR_IN_SECONDS / 2);
        vm.roll(block.number + 1000000);
        uint256 pendingFeeShares = folio.getPendingFeeShares();

        uint256 initialOwnerShares = folio.balanceOf(owner);
        uint256 initialDaoShares = folio.balanceOf(dao);

        vm.startPrank(owner);
        uint256 newFolioFee = MAX_FEE / 1000;
        folio.setFolioFee(newFolioFee);

        assertEq(folio.pendingFeeShares(), 0, "wrong pending fee shares, after");

        // check receipient balances
        (, uint256 daoFeeNumerator, uint256 daoFeeDenominator) = daoFeeRegistry.getFeeDetails(address(folio));
        uint256 expectedDaoShares = initialDaoShares + (pendingFeeShares * daoFeeNumerator) / daoFeeDenominator;
        assertEq(folio.balanceOf(address(dao)), expectedDaoShares, "wrong dao shares");

        uint256 remainingShares = pendingFeeShares - expectedDaoShares;
        assertEq(folio.balanceOf(owner), initialOwnerShares + (remainingShares * 0.9e18) / 1e18, "wrong owner shares");
        assertEq(folio.balanceOf(feeReceiver), (remainingShares * 0.1e18) / 1e18, "wrong fee receiver shares");
    }

    function test_setFolioFee_InvalidFee() public {
        vm.startPrank(owner);
        uint256 newFolioFee = MAX_FEE + 1;
        vm.expectRevert(IFolio.Folio__FeeTooHigh.selector);
        folio.setFolioFee(newFolioFee);
    }

    function test_setFolioFeeRecipients_InvalidRecipient() public {
        vm.startPrank(owner);
        IFolio.FeeRecipient[] memory recipients = new IFolio.FeeRecipient[](2);
        recipients[0] = IFolio.FeeRecipient(owner, 0.9e18);
        recipients[1] = IFolio.FeeRecipient(address(0), 0.1e18);
        vm.expectRevert(IFolio.Folio__FeeRecipientInvalidAddress.selector);
        folio.setFeeRecipients(recipients);
    }

    function test_setFolioFeeRecipients_InvalidBps() public {
        vm.startPrank(owner);
        IFolio.FeeRecipient[] memory recipients = new IFolio.FeeRecipient[](1);
        //    recipients[0] = IFolio.FeeRecipient(owner, 0.1e18);
        recipients[0] = IFolio.FeeRecipient(feeReceiver, 0);
        vm.expectRevert(IFolio.Folio__FeeRecipientInvalidFeeShare.selector);
        folio.setFeeRecipients(recipients);
    }

    function test_setFolioFeeRecipients_InvalidTotal() public {
        vm.startPrank(owner);
        IFolio.FeeRecipient[] memory recipients = new IFolio.FeeRecipient[](2);
        recipients[0] = IFolio.FeeRecipient(owner, 0.9e18);
        recipients[1] = IFolio.FeeRecipient(feeReceiver, 0.0999e18);
        vm.expectRevert(IFolio.Folio__BadFeeTotal.selector);
        folio.setFeeRecipients(recipients);
    }

    function test_setFolioFeeRecipients_EmptyList() public {
        vm.startPrank(owner);
        IFolio.FeeRecipient[] memory recipients = new IFolio.FeeRecipient[](0);
        vm.expectRevert(IFolio.Folio__BadFeeTotal.selector);
        folio.setFeeRecipients(recipients);
    }

    function test_setFolioFeeRecipients_TooManyRecipients() public {
        vm.startPrank(owner);
        IFolio.FeeRecipient[] memory recipients = new IFolio.FeeRecipient[](MAX_FEE_RECIPIENTS + 1);
        // for loop from 0 to MAX_FEE_RECIPIENTS, setup recipient[i] with 1e18 / 64 for each
        for (uint256 i; i < MAX_FEE_RECIPIENTS + 1; i++) {
            recipients[i] = IFolio.FeeRecipient(feeReceiver, uint96(1e18) / uint96(MAX_FEE_RECIPIENTS + 1));
        }

        vm.expectRevert(IFolio.Folio__TooManyFeeRecipients.selector);
        folio.setFeeRecipients(recipients);
    }

    function test_setFolioDAOFeeRegistry() public {
        // fast forward, accumulate fees
        vm.warp(block.timestamp + YEAR_IN_SECONDS / 2);
        vm.roll(block.number + 1000000);
        uint256 pendingFeeShares = folio.getPendingFeeShares();

        uint256 initialOwnerShares = folio.balanceOf(owner);
        uint256 initialDaoShares = folio.balanceOf(dao);
        uint256 initialFeeReceiverShares = folio.balanceOf(feeReceiver);

        (, uint256 daoFeeNumerator, uint256 daoFeeDenominator) = daoFeeRegistry.getFeeDetails(address(folio));

        daoFeeRegistry.setTokenFeeNumerator(address(folio), 0.1e18);

        // check receipient balances
        uint256 expectedDaoShares = initialDaoShares + (pendingFeeShares * daoFeeNumerator) / daoFeeDenominator;
        assertEq(folio.balanceOf(address(dao)), expectedDaoShares, "wrong dao shares, 1st change");
        uint256 remainingShares = pendingFeeShares - expectedDaoShares;
        assertEq(
            folio.balanceOf(owner),
            initialOwnerShares + (remainingShares * 0.9e18) / 1e18,
            "wrong owner shares, 1st change"
        );
        assertEq(
            folio.balanceOf(feeReceiver),
            initialFeeReceiverShares + (remainingShares * 0.1e18) / 1e18,
            "wrong fee receiver shares, 1st change"
        );

        // fast forward again, accumulate fees
        vm.warp(block.timestamp + YEAR_IN_SECONDS / 2);
        vm.roll(block.number + 1000000);

        pendingFeeShares = folio.getPendingFeeShares();

        initialOwnerShares = folio.balanceOf(owner);
        initialDaoShares = folio.balanceOf(dao);
        initialFeeReceiverShares = folio.balanceOf(feeReceiver);
        (, daoFeeNumerator, daoFeeDenominator) = daoFeeRegistry.getFeeDetails(address(folio));

        // set new fee numerator, should distribute fees
        daoFeeRegistry.setTokenFeeNumerator(address(folio), 0.05e18);

        // check receipient balances
        expectedDaoShares = initialDaoShares + (pendingFeeShares * daoFeeNumerator) / daoFeeDenominator;
        assertEq(folio.balanceOf(address(dao)), expectedDaoShares, "wrong dao shares, 2nd change");
        remainingShares = pendingFeeShares - expectedDaoShares;
        assertEq(
            folio.balanceOf(owner),
            initialOwnerShares + (remainingShares * 0.9e18) / 1e18,
            "wrong owner shares, 2nd change"
        );
        assertEq(
            folio.balanceOf(feeReceiver),
            initialFeeReceiverShares + (remainingShares * 0.1e18) / 1e18,
            "wrong fee receiver shares, 2nd change"
        );
    }

    function test_atomicBidWithoutCallback() public {
        // bid in two chunks, one at start time and one at end time

        uint256 amt = D6_TOKEN_1;
        vm.prank(dao);
        vm.expectEmit(true, true, true, true);
        emit IFolio.TradeApproved(0, address(USDC), address(USDT), amt, 0);
        folio.approveTrade(0, USDC, USDT, amt, 0, 0, MAX_TTL);

        vm.prank(priceCurator);
        vm.expectEmit(true, false, false, true);
        emit IFolio.TradeOpened(0, 1e18, 1e18, block.timestamp, block.timestamp + MAX_AUCTION_LENGTH);
        folio.openTrade(0, 1e18, 1e18);

        // bid once at start time

        vm.startPrank(user1);
        USDT.approve(address(folio), amt);
        vm.expectEmit(true, false, false, true);
        emit IFolio.Bid(0, amt / 2, amt / 2);
        folio.bid(0, amt / 2, amt / 2, false, bytes(""));

        (, , , , , , , , uint256 start, uint256 end, ) = folio.trades(0);
        assertEq(folio.getBidAmount(0, amt, start), amt, "wrong start bid amount"); // 1x
        assertEq(folio.getBidAmount(0, amt, (start + end) / 2), amt, "wrong mid bid amount"); // 1x
        assertEq(folio.getBidAmount(0, amt, end), amt, "wrong end bid amount"); // 1x

        // bid a 2nd time for the rest of the volume, at end time
        vm.warp(end);
        USDT.approve(address(folio), amt);
        vm.expectEmit(true, false, false, true);
        emit IFolio.Bid(0, amt / 2, amt / 2);
        folio.bid(0, amt / 2, amt / 2, false, bytes(""));
        assertEq(USDC.balanceOf(address(folio)), D6_TOKEN_10K - D6_TOKEN_1, "wrong usdc balance");
        vm.stopPrank();

        (, , , uint256 sellAmount, , , , , , , ) = folio.trades(0);
        assertEq(sellAmount, 0, "auction should be empty");
    }

    function test_atomicBidWithCallback() public {
        // bid in two chunks, one at start time and one at end time

        uint256 amt = D6_TOKEN_1;
        vm.prank(dao);
        vm.expectEmit(true, true, true, true);
        emit IFolio.TradeApproved(0, address(USDC), address(USDT), amt, 0);
        folio.approveTrade(0, USDC, USDT, amt, 0, 0, MAX_TTL);

        vm.prank(priceCurator);
        vm.expectEmit(true, false, false, true);
        emit IFolio.TradeOpened(0, 1e18, 1e18, block.timestamp, block.timestamp + MAX_AUCTION_LENGTH);
        folio.openTrade(0, 1e18, 1e18);

        // bid once at start time

        MockBidder mockBidder = new MockBidder(true);
        vm.prank(user1);
        USDT.transfer(address(mockBidder), amt / 2);
        vm.prank(address(mockBidder));
        vm.expectEmit(true, false, false, true);
        emit IFolio.Bid(0, amt / 2, amt / 2);
        folio.bid(0, amt / 2, amt / 2, true, bytes(""));
        assertEq(USDT.balanceOf(address(mockBidder)), 0, "wrong mock bidder balance");

        (, , , , , , , , uint256 start, uint256 end, ) = folio.trades(0);
        assertEq(folio.getBidAmount(0, amt, start), amt, "wrong start bid amount"); // 1x
        assertEq(folio.getBidAmount(0, amt, (start + end) / 2), amt, "wrong mid bid amount"); // 1x
        assertEq(folio.getBidAmount(0, amt, end), amt, "wrong end bid amount"); // 1x

        // bid a 2nd time for the rest of the volume, at end time

        vm.warp(end);
        MockBidder mockBidder2 = new MockBidder(true);
        vm.prank(user1);
        USDT.transfer(address(mockBidder2), amt / 2);
        vm.prank(address(mockBidder2));
        vm.expectEmit(true, false, false, true);
        emit IFolio.Bid(0, amt / 2, amt / 2);
        folio.bid(0, amt / 2, amt / 2, true, bytes(""));
        assertEq(USDT.balanceOf(address(mockBidder2)), 0, "wrong mock bidder2 balance");
        assertEq(USDC.balanceOf(address(folio)), D6_TOKEN_10K - D6_TOKEN_1, "wrong usdc balance");
        vm.stopPrank();

        (, , , uint256 sellAmount, , , , , , , ) = folio.trades(0);
        assertEq(sellAmount, 0, "auction should be empty");
    }

    function test_auctionBidWithoutCallback() public {
        // bid in two chunks, one at start time and one at end time

        uint256 amt = D6_TOKEN_1;
        vm.prank(dao);
        vm.expectEmit(true, true, true, true);
        emit IFolio.TradeApproved(0, address(USDC), address(USDT), amt, 0);
        folio.approveTrade(0, USDC, USDT, amt, 0, 0, MAX_TTL);

        vm.prank(priceCurator);
        vm.expectEmit(true, false, false, true);
        emit IFolio.TradeOpened(0, 10e18, 1e18, block.timestamp, block.timestamp + MAX_AUCTION_LENGTH);
        folio.openTrade(0, 10e18, 1e18); // 10x -> 1x

        // bid once at start time

        vm.startPrank(user1);
        USDT.approve(address(folio), amt * 5);
        vm.expectEmit(true, false, false, true);
        emit IFolio.Bid(0, amt / 2, amt * 5);
        folio.bid(0, amt / 2, amt * 5, false, bytes(""));

        (, , , , , , , , uint256 start, uint256 end, ) = folio.trades(0);
        assertEq(folio.getBidAmount(0, amt, start), amt * 10, "wrong start bid amount"); // 10x
        assertEq(folio.getBidAmount(0, amt, (start + end) / 2), 3162278, "wrong mid bid amount"); // ~3.16x
        assertEq(folio.getBidAmount(0, amt, end), amt + 1, "wrong end bid amount"); // 1x + 1
        vm.warp(end);

        // bid a 2nd time for the rest of the volume, at end time
        USDT.approve(address(folio), amt);
        vm.expectEmit(true, false, false, true);
        emit IFolio.Bid(0, amt / 2, amt / 2 + 1);
        folio.bid(0, amt / 2, amt / 2 + 1, false, bytes(""));
        assertEq(USDC.balanceOf(address(folio)), D6_TOKEN_10K - D6_TOKEN_1, "wrong usdc balance");
        vm.stopPrank();
    }

    function test_auctionBidWithCallback() public {
        // bid in two chunks, one at start time and one at end time

        uint256 amt = D6_TOKEN_1;
        vm.prank(dao);
        vm.expectEmit(true, true, true, true);
        emit IFolio.TradeApproved(0, address(USDC), address(USDT), amt, 0);
        folio.approveTrade(0, USDC, USDT, amt, 0, 0, MAX_TTL);

        vm.prank(priceCurator);
        vm.expectEmit(true, false, false, true);
        emit IFolio.TradeOpened(0, 10e18, 1e18, block.timestamp, block.timestamp + MAX_AUCTION_LENGTH);
        folio.openTrade(0, 10e18, 1e18); // 10x -> 1x

        // bid once at start time

        MockBidder mockBidder = new MockBidder(true);
        vm.prank(user1);
        USDT.transfer(address(mockBidder), amt * 5);
        vm.prank(address(mockBidder));
        vm.expectEmit(true, false, false, true);
        emit IFolio.Bid(0, amt / 2, amt * 5);
        folio.bid(0, amt / 2, amt * 5, true, bytes(""));
        assertEq(USDT.balanceOf(address(mockBidder)), 0, "wrong mock bidder balance");

        // check prices

        (, , , , , , , , uint256 start, uint256 end, ) = folio.trades(0);
        assertEq(folio.getBidAmount(0, amt, start), amt * 10, "wrong start bid amount"); // 10x
        assertEq(folio.getBidAmount(0, amt, (start + end) / 2), 3162278, "wrong mid bid amount"); // ~3.16x
        assertEq(folio.getBidAmount(0, amt, end), amt + 1, "wrong end bid amount"); // 1x + 1

        // bid a 2nd time for the rest of the volume, at end time

        vm.warp(end);
        MockBidder mockBidder2 = new MockBidder(true);
        vm.prank(user1);
        USDT.transfer(address(mockBidder2), amt / 2 + 1);
        vm.prank(address(mockBidder2));
        vm.expectEmit(true, false, false, true);
        emit IFolio.Bid(0, amt / 2, amt / 2 + 1);
        folio.bid(0, amt / 2, amt / 2 + 1, true, bytes(""));
        assertEq(USDT.balanceOf(address(mockBidder2)), 0, "wrong mock bidder2 balance");
        assertEq(USDC.balanceOf(address(folio)), D6_TOKEN_10K - D6_TOKEN_1, "wrong usdc balance");
        vm.stopPrank();
    }

    function test_auctionKillTrade() public {
        uint256 amt = D6_TOKEN_1;
        vm.prank(dao);
        vm.expectEmit(true, true, true, true);
        emit IFolio.TradeApproved(0, address(USDC), address(USDT), amt, 0);
        folio.approveTrade(0, USDC, USDT, amt, 0, 0, MAX_TTL);

        vm.startPrank(priceCurator);
        vm.expectEmit(true, false, false, true);
        emit IFolio.TradeOpened(0, 10e18, 1e18, block.timestamp, block.timestamp + MAX_AUCTION_LENGTH);
        folio.openTrade(0, 10e18, 1e18); // 10x -> 1x
        vm.expectEmit(true, false, false, true);
        emit IFolio.TradeKilled(0);
        folio.killTrade(0);

        // next auction index should revert

        vm.expectRevert();
        folio.killTrade(1); // index out of bounds

        (, , , , , , , , , uint256 end, ) = folio.trades(0);
        vm.expectRevert(IFolio.Folio__TradeNotOngoing.selector);
        folio.bid(0, amt, amt, false, bytes(""));

        vm.warp(end);
        vm.expectRevert(IFolio.Folio__TradeNotOngoing.selector);
        folio.bid(0, amt, amt, false, bytes(""));

        vm.warp(end + 1);
        vm.expectRevert(IFolio.Folio__TradeNotOngoing.selector);
        folio.bid(0, amt, amt, false, bytes(""));
        vm.stopPrank();
    }

    function test_auctionAboveMaxTTL() public {
        uint256 amt = D6_TOKEN_1;
        vm.prank(dao);
        vm.expectRevert(IFolio.Folio__InvalidTradeTTL.selector);
        folio.approveTrade(0, USDC, USDT, amt, 0, 0, MAX_TTL + 1);
    }

    function test_auctionNotOpenableUntilApproved() public {
        // should not be openable until approved

        vm.prank(dao);
        vm.expectRevert();
        folio.openTrade(0, 10e18, 1e18); // 10x -> 1x
    }

    function test_auctionNotOpenableTwice() public {
        uint256 amt = D6_TOKEN_1;
        vm.prank(dao);
        vm.expectEmit(true, true, true, true);
        emit IFolio.TradeApproved(0, address(USDC), address(USDT), amt, 0);
        folio.approveTrade(0, USDC, USDT, amt, 0, 0, MAX_TTL);

        vm.prank(priceCurator);
        vm.expectEmit(true, false, false, true);
        emit IFolio.TradeOpened(0, 1e18, 1e18, block.timestamp, block.timestamp + MAX_AUCTION_LENGTH);
        folio.openTrade(0, 1e18, 1e18);

        // Revert if tried to reopen
        vm.prank(priceCurator);
        vm.expectRevert(IFolio.Folio__TradeCannotBeOpened.selector);
        folio.openTrade(0, 1e18, 1e18);
    }

    function test_auctionNotLaunchableAfterTimeout() public {
        uint256 amt = D6_TOKEN_1;
        vm.prank(dao);
        folio.approveTrade(0, USDC, USDT, amt, 0, 0, MAX_TRADE_DELAY);

        // should not be openable after launchTimeout

        (, , , , , , , uint256 launchTimeout, , , ) = folio.trades(0);
        vm.warp(launchTimeout + 1);
        vm.prank(priceCurator);
        vm.expectRevert(IFolio.Folio__TradeTimeout.selector);
        folio.openTrade(0, 10e18, 1e18); // 10x -> 1x
    }

    function test_auctionNotAvailableBeforeOpen() public {
        uint256 amt = D6_TOKEN_1;
        vm.prank(dao);
        folio.approveTrade(0, USDC, USDT, amt, 0, 0, MAX_TTL);

        // auction should not be biddable before openTrade

        vm.expectRevert(IFolio.Folio__TradeNotOngoing.selector);
        folio.bid(0, amt, amt, false, bytes(""));
    }

    function test_auctionNotAvailableAfterEnd() public {
        uint256 amt = D6_TOKEN_1;
        vm.prank(dao);
        folio.approveTrade(0, USDC, USDT, amt, 0, 0, MAX_TTL);

        vm.prank(priceCurator);
        folio.openTrade(0, 10e18, 1e18); // 10x -> 1x

        // auction should not biddable after end

        (, , , , , , , , , uint256 end, ) = folio.trades(0);
        vm.warp(end + 1);
        vm.expectRevert(IFolio.Folio__TradeNotOngoing.selector);
        folio.bid(0, amt, amt, false, bytes(""));
    }

    function test_auctionOnlyPriceCuratorCanBypassDelay() public {
        uint256 amt = D6_TOKEN_1;
        vm.startPrank(dao);
        folio.approveTrade(0, USDC, USDT, amt, 1, 1, MAX_TTL);

        // dao should not be able to open trade because not price curator

        vm.expectRevert(
            abi.encodeWithSelector(IAccessControl.AccessControlUnauthorizedAccount.selector, dao, folio.PRICE_CURATOR())
        );
        folio.openTrade(0, 1, 1); // 10x -> 1x

        vm.expectRevert(IFolio.Folio__TradeCannotBeOpenedPermissionlesslyYet.selector);
        folio.openTradePermissionlessly(0);

        // but should be possible after trading delay

        (, , , , , , uint256 availableAt, , , , ) = folio.trades(0);
        vm.warp(availableAt);
        folio.openTradePermissionlessly(0);
        vm.stopPrank();
    }

    function test_permissionlessAuctionNotAvailableForZeroPricedTrades() public {
        uint256 amt = D6_TOKEN_1;
        vm.startPrank(dao);
        folio.approveTrade(0, USDC, USDT, amt, 1e18, 1e18, MAX_TTL);

        // dao should not be able to open trade because not price curator

        vm.expectRevert(
            abi.encodeWithSelector(IAccessControl.AccessControlUnauthorizedAccount.selector, dao, folio.PRICE_CURATOR())
        );
        folio.openTrade(0, 1e18, 1e18);

        vm.expectRevert(IFolio.Folio__TradeCannotBeOpenedPermissionlesslyYet.selector);
        folio.openTradePermissionlessly(0);

        // but should be possible after trading delay

        (, , , , , , uint256 availableAt, , , , ) = folio.trades(0);
        vm.warp(availableAt);
        folio.openTradePermissionlessly(0);
        vm.stopPrank();
    }

    function test_auctionDishonestCallback() public {
        uint256 amt = D6_TOKEN_1;
        vm.prank(dao);
        folio.approveTrade(0, USDC, USDT, amt, 0, 0, MAX_TTL);

        vm.prank(priceCurator);
        folio.openTrade(0, 1e18, 1e18); // 1x

        // dishonest callback that returns fewer tokens than expected

        MockBidder mockBidder = new MockBidder(false);
        USDT.transfer(address(mockBidder), amt);
        vm.prank(address(mockBidder));
        vm.expectRevert(abi.encodeWithSelector(IFolio.Folio__InsufficientBid.selector));
        folio.bid(0, amt, amt, true, bytes(""));
    }

    function test_parallelAuctions() public {
        // launch two auction in parallel to sell ALL USDC/DAI

        uint256 amt1 = USDC.balanceOf(address(folio));
        uint256 amt2 = DAI.balanceOf(address(folio));
        vm.prank(dao);
        folio.approveTrade(0, USDC, USDT, amt1, 0, 0, MAX_TTL);
        vm.prank(dao);
        folio.approveTrade(1, DAI, USDT, amt2, 0, 0, MAX_TTL);

        vm.prank(priceCurator);
        folio.openTrade(0, 10e18, 1e18); // 10x -> 1x
        vm.prank(priceCurator);
        folio.openTrade(1, 100e6, 1e6); // 100x -> 1x

        // bid in first auction for half volume at start

        vm.startPrank(user1);
        USDT.approve(address(folio), amt1 * 5);
        folio.bid(0, amt1 / 2, amt1 * 5, false, bytes(""));

        // advance halfway and bid for full volume of second auction

        (, , , , , , , , uint256 start, uint256 end, ) = folio.trades(0);
        vm.warp(start + (end - start) / 2);
        uint256 bidAmt = (amt2 * 40) / 1e12; // adjust for decimals
        USDT.approve(address(folio), bidAmt);
        folio.bid(1, amt2, bidAmt, false, bytes("")); // ~31.6x

        // advance to end and bid for rest of first auction

        vm.warp(end);
        USDT.approve(address(folio), amt1 / 2 + 1);
        folio.bid(0, amt1 / 2, amt1 / 2 + 1, false, bytes(""));

        // auctions are over, should have no USDC + DAI left

        (, , , uint256 sellAmount, , , , , , , ) = folio.trades(0);
        assertEq(sellAmount, 0, "unfinished auction 1");
        (, , , sellAmount, , , , , , , ) = folio.trades(1);
        assertEq(sellAmount, 0, "unfinished auction 2");
        assertEq(USDC.balanceOf(address(folio)), 0, "wrong usdc balance");
        assertEq(DAI.balanceOf(address(folio)), 0, "wrong dai balance");
    }

    function test_auctionPriceRange() public {
        uint256 amt = D27_TOKEN_1;

        for (uint256 i = 1e59; i > 0; i /= 10) {
            uint256 index = folio.nextTradeId();

            vm.prank(dao);
            folio.approveTrade(index, MEME, USDC, amt, 0, 0, MAX_TTL);

            // should not revert at top or bottom end
            vm.prank(priceCurator);
            folio.openTrade(index, i, 1);
            (, , , , , , , , uint256 start, uint256 end, ) = folio.trades(index);
            folio.getPrice(index, start);
            folio.getPrice(index, end);
        }
    }

    function test_priceCalculationGasCost() public {
        uint256 amt = D6_TOKEN_1;
        vm.prank(dao);
        folio.approveTrade(0, USDC, USDT, amt, 0, 0, MAX_TTL);

        vm.prank(priceCurator);
        folio.openTrade(0, 10e18, 1e18); // 10x -> 1x
        (, , , , , , , , , uint256 end, ) = folio.trades(0);

        vm.startSnapshotGas("getPrice()");
        folio.getPrice(0, end);
        vm.stopSnapshotGas();
    }

    function test_upgrade() public {
        // Deploy and register new factory with version 2.0.0
        FolioDeployer newDeployerV2 = new FolioDeployerV2(
            address(daoFeeRegistry),
            address(versionRegistry),
            governorImplementation,
            timelockImplementation
        );
        versionRegistry.registerVersion(newDeployerV2);

        // Check implementation for new version
        bytes32 newVersion = keccak256("2.0.0");
        address impl = versionRegistry.getImplementationForVersion(newVersion);
        assertEq(impl, newDeployerV2.folioImplementation());

        // Check current version
        assertEq(folio.version(), "1.0.0");

        // upgrade to V2 with owner
        vm.prank(owner);
        proxyAdmin.upgradeToVersion(address(folio), keccak256("2.0.0"));
        assertEq(folio.version(), "2.0.0");
    }

    function test_cannotUpgradeToVersionNotInRegistry() public {
        // Check current version
        assertEq(folio.version(), "1.0.0");

        // Attempt to upgrade to V2 (not registered)
        vm.prank(owner);
        vm.expectRevert();
        proxyAdmin.upgradeToVersion(address(folio), keccak256("2.0.0"));

        // still on old version
        assertEq(folio.version(), "1.0.0");
    }

    function test_cannotUpgradeToDeprecatedVersion() public {
        // Deploy and register new factory with version 2.0.0
        FolioDeployer newDeployerV2 = new FolioDeployerV2(
            address(daoFeeRegistry),
            address(versionRegistry),
            governorImplementation,
            timelockImplementation
        );
        versionRegistry.registerVersion(newDeployerV2);

        // deprecate version
        versionRegistry.deprecateVersion(keccak256("2.0.0"));

        // Check current version
        assertEq(folio.version(), "1.0.0");

        // Attempt to upgrade to V2 (deprecated)
        vm.prank(owner);
        vm.expectRevert(FolioProxyAdmin.VersionDeprecated.selector);
        proxyAdmin.upgradeToVersion(address(folio), keccak256("2.0.0"));

        // still on old version
        assertEq(folio.version(), "1.0.0");
    }

    function test_cannotUpgradeIfNotOwnerOfProxyAdmin() public {
        // Deploy and register new factory with version 2.0.0
        FolioDeployer newDeployerV2 = new FolioDeployerV2(
            address(daoFeeRegistry),
            address(versionRegistry),
            governorImplementation,
            timelockImplementation
        );
        versionRegistry.registerVersion(newDeployerV2);

        // Attempt to upgrade to V2 with random user
        vm.prank(user1);
        vm.expectRevert(abi.encodeWithSelector(Ownable.OwnableUnauthorizedAccount.selector, user1));
        proxyAdmin.upgradeToVersion(address(folio), keccak256("2.0.0"));
    }

    function test_cannotCallAnyOtherFunctionFromProxyAdmin() public {
        // Attempt to call other functions in folio from ProxyAdmin
        vm.prank(address(proxyAdmin));
        vm.expectRevert(abi.encodeWithSelector(FolioProxy.ProxyDeniedAdminAccess.selector));
        folio.version();
    }

    function test_cannotUpgradeFolioDirectly() public {
        // Deploy and register new factory with version 2.0.0
        FolioDeployer newDeployerV2 = new FolioDeployerV2(
            address(daoFeeRegistry),
            address(versionRegistry),
            governorImplementation,
            timelockImplementation
        );
        versionRegistry.registerVersion(newDeployerV2);

        // Get implementation for new version
        bytes32 newVersion = keccak256("2.0.0");
        address impl = versionRegistry.getImplementationForVersion(newVersion);
        assertEq(impl, newDeployerV2.folioImplementation());

        // Attempt to upgrade to V2 directly on the proxy
        vm.expectRevert();
        ITransparentUpgradeableProxy(address(folio)).upgradeToAndCall(impl, "");
    }

    function test_auctionCannotBidIfExceedsSlippage() public {
        uint256 amt = D6_TOKEN_1;
        vm.prank(dao);
        vm.expectEmit(true, true, true, true);
        emit IFolio.TradeApproved(0, address(USDC), address(USDT), amt, 0);
        folio.approveTrade(0, USDC, USDT, amt, 0, 0, MAX_TTL);

        vm.prank(priceCurator);
        vm.expectEmit(true, false, false, true);
        emit IFolio.TradeOpened(0, 1e18, 1e18, block.timestamp, block.timestamp + MAX_AUCTION_LENGTH);
        folio.openTrade(0, 1e18, 1e18);

        // bid once at start time
        vm.startPrank(user1);
        USDT.approve(address(folio), amt);
        vm.expectRevert(IFolio.Folio__SlippageExceeded.selector);
        folio.bid(0, amt, 1, false, bytes(""));
    }

    function test_auctionCannotBidWithInsufficientBalance() public {
        uint256 amt = D6_TOKEN_10K;
        vm.prank(dao);
        vm.expectEmit(true, true, true, true);
        emit IFolio.TradeApproved(0, address(USDC), address(USDT), amt + 1, 0);
        folio.approveTrade(0, USDC, USDT, amt + 1, 0, 0, MAX_TTL);

        vm.prank(priceCurator);
        vm.expectEmit(true, false, false, true);
        emit IFolio.TradeOpened(0, 1e18, 1e18, block.timestamp, block.timestamp + MAX_AUCTION_LENGTH);
        folio.openTrade(0, 1e18, 1e18);

        // bid once at start time
        vm.startPrank(user1);
        USDT.approve(address(folio), amt + 1);
        vm.expectRevert(IFolio.Folio__InsufficientBalance.selector);
        folio.bid(0, amt + 1, amt + 1, false, bytes("")); // no balance
    }

    function test_auctionCannotApproveTradeWithInvalidId() public {
        uint256 amt = D6_TOKEN_1;
        vm.prank(dao);
        vm.expectRevert(IFolio.Folio__InvalidTradeId.selector);
        folio.approveTrade(2, USDC, USDT, amt, 0, 0, MAX_TTL);
    }

    function test_auctionCannotApproveTradeWithInvalidTokens() public {
        uint256 amt = D6_TOKEN_1;
        vm.prank(dao);
        vm.expectRevert(IFolio.Folio__InvalidTradeTokens.selector);
        folio.approveTrade(0, IERC20(address(0)), USDT, amt, 0, 0, MAX_TTL);

        vm.prank(dao);
        vm.expectRevert(IFolio.Folio__InvalidTradeTokens.selector);
        folio.approveTrade(0, USDC, IERC20(address(0)), amt, 0, 0, MAX_TTL);
    }

    function test_auctionCannotApproveTradeWithInvalidSellAmount() public {
        vm.prank(dao);
        vm.expectRevert(IFolio.Folio__InvalidSellAmount.selector);
        folio.approveTrade(0, USDC, USDT, 0, 0, 0, MAX_TTL);
    }

    function test_auctionCannotApproveTradeWithInvalidPrices() public {
        uint256 amt = D6_TOKEN_1;
        vm.prank(dao);
        vm.expectRevert(IFolio.Folio__InvalidPrices.selector);
        folio.approveTrade(0, USDC, USDT, amt, 0, 1, MAX_TTL);
    }

    function test_auctionCannotOpenTradeWithInvalidPrices() public {
        uint256 amt = D6_TOKEN_1;
        vm.prank(dao);
        vm.expectEmit(true, true, true, true);
        emit IFolio.TradeApproved(0, address(USDC), address(USDT), amt, 1e18);
        folio.approveTrade(0, USDC, USDT, amt, 1e18, 1e18, MAX_TTL);

        //  Revert if tried to open (smaller start price)
        vm.prank(priceCurator);
        vm.expectRevert(IFolio.Folio__InvalidPrices.selector);
        folio.openTrade(0, 0.5e18, 1e18);

        //  Revert if tried to open (smaller end price)
        vm.prank(priceCurator);
        vm.expectRevert(IFolio.Folio__InvalidPrices.selector);
        folio.openTrade(0, 1e18, 0.5e18);

        //  Revert if tried to open (more than 100x start price)
        vm.prank(priceCurator);
        vm.expectRevert(IFolio.Folio__InvalidPrices.selector);
        folio.openTrade(0, 101e18, 50e18);

        //  Revert if tried to open (start < end price)
        vm.prank(priceCurator);
        vm.expectRevert(IFolio.Folio__InvalidPrices.selector);
        folio.openTrade(0, 50e18, 55e18);
    }

    function test_auctionCannotOpenTradeWithZeroPrice() public {
        uint256 amt = D6_TOKEN_1;
        vm.prank(dao);
        vm.expectEmit(true, true, true, true);
        emit IFolio.TradeApproved(0, address(USDC), address(USDT), amt, 0);
        folio.approveTrade(0, USDC, USDT, amt, 0, 0, MAX_TTL);

        //  Revert if tried to open with zero price
        vm.prank(priceCurator);
        vm.expectRevert(IFolio.Folio__InvalidPrices.selector);
        folio.openTrade(0, 0, 0);
    }

    function test_poke() public {
        uint256 prevBlockTimestamp = block.timestamp;
        assertEq(folio.lastPoke(), prevBlockTimestamp);

        // fast forward, accumulate fees
        vm.warp(block.timestamp + YEAR_IN_SECONDS);
        vm.roll(block.number + 1000000);
        uint256 pendingFeeShares = folio.getPendingFeeShares();
        assertEq(folio.pendingFeeShares(), 0); // not updated yet

        // call poke
        folio.poke();
        assertEq(folio.lastPoke(), block.timestamp);
        assertGt(block.timestamp, prevBlockTimestamp);
        assertEq(folio.pendingFeeShares(), pendingFeeShares); // updated after poke

        // no-op if already poked
        folio.poke(); // collect shares
    }
}<|MERGE_RESOLUTION|>--- conflicted
+++ resolved
@@ -39,11 +39,7 @@
         DAI.approve(address(folioDeployer), type(uint256).max);
         MEME.approve(address(folioDeployer), type(uint256).max);
 
-<<<<<<< HEAD
-        folio = createFolio(
-=======
         (folio, proxyAdmin) = createFolio(
->>>>>>> 6d23722d
             tokens,
             amounts,
             INITIAL_SUPPLY,

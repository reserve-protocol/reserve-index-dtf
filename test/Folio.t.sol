--- conflicted
+++ resolved
@@ -2,20 +2,14 @@
 pragma solidity 0.8.28;
 
 import { IFolio } from "contracts/interfaces/IFolio.sol";
-<<<<<<< HEAD
-import { IFolioFactory } from "contracts/interfaces/IFolioFactory.sol";
-import { FolioFactoryV2 } from "./utils/upgrades/FolioFactoryV2.sol";
-import { FolioProxyAdmin, FolioProxy } from "contracts/deployer/FolioProxy.sol";
-import { Folio, MAX_AUCTION_LENGTH, MIN_AUCTION_LENGTH, MAX_FEE, MAX_TRADE_DELAY, MAX_TTL } from "contracts/Folio.sol";
-=======
 import { Folio, MAX_AUCTION_LENGTH, MIN_AUCTION_LENGTH, MAX_FEE, MAX_TRADE_DELAY, MAX_TTL, MAX_FEE_RECIPIENTS } from "contracts/Folio.sol";
 import { Math } from "@openzeppelin/contracts/utils/math/Math.sol";
-import { FolioProxyAdmin, FolioProxy } from "contracts/deployer/FolioProxy.sol";
->>>>>>> f7557c2e
+import { FolioProxyAdmin, FolioProxy } from "contracts/folio/FolioProxy.sol";
 import { IAccessControl } from "@openzeppelin/contracts/access/IAccessControl.sol";
 import { Ownable } from "@openzeppelin/contracts/access/Ownable.sol";
 import { ITransparentUpgradeableProxy } from "@openzeppelin/contracts/proxy/transparent/TransparentUpgradeableProxy.sol";
 import { ERC1967Utils } from "@openzeppelin/contracts/proxy/ERC1967/ERC1967Utils.sol";
+import { FolioDeployerV2 } from "test/utils/upgrades/FolioDeployerV2.sol";
 import "./base/BaseTest.sol";
 
 contract FolioTest is BaseTest {
@@ -41,35 +35,11 @@
 
         // 50% folio fee annually
         vm.startPrank(owner);
-<<<<<<< HEAD
-        USDC.approve(address(folioFactory), type(uint256).max);
-        DAI.approve(address(folioFactory), type(uint256).max);
-        MEME.approve(address(folioFactory), type(uint256).max);
-        IFolioFactory.FolioDeploymentInfo memory deploymentInfo = folioFactory.createFolio(
-            "Test Folio",
-            "TFOLIO",
-            MAX_TRADE_DELAY,
-            MAX_AUCTION_LENGTH,
-            tokens,
-            amounts,
-            INITIAL_SUPPLY,
-            recipients,
-            MAX_FEE, // 50% annually
-            owner
-        );
-
-        folio = Folio(deploymentInfo.folio);
-        folio.grantRole(folio.TRADE_PROPOSER(), owner);
-        folio.grantRole(folio.PRICE_CURATOR(), owner);
-        folio.grantRole(folio.TRADE_PROPOSER(), dao);
-        folio.grantRole(folio.PRICE_CURATOR(), priceCurator);
-        proxyAdmin = FolioProxyAdmin(deploymentInfo.proxyAdmin);
-=======
         USDC.approve(address(folioDeployer), type(uint256).max);
         DAI.approve(address(folioDeployer), type(uint256).max);
         MEME.approve(address(folioDeployer), type(uint256).max);
 
-        folio = createFolio(
+        (folio, proxyAdmin) = createFolio(
             tokens,
             amounts,
             INITIAL_SUPPLY,
@@ -81,7 +51,6 @@
             dao,
             priceCurator
         );
->>>>>>> f7557c2e
         vm.stopPrank();
     }
 
@@ -133,23 +102,21 @@
         IFolio.FolioBasicDetails memory basicDetails = IFolio.FolioBasicDetails({
             name: "Test Folio",
             symbol: "TFOLIO",
-            creator: msg.sender,
-            governor: owner,
             assets: tokens,
+            amounts: amounts,
             initialShares: INITIAL_SUPPLY
         });
 
         IFolio.FolioAdditionalDetails memory additionalDetails = IFolio.FolioAdditionalDetails({
             tradeDelay: MAX_TRADE_DELAY,
             auctionLength: MAX_AUCTION_LENGTH,
-            feeRegistry: address(daoFeeRegistry),
             feeRecipients: recipients,
             folioFee: MAX_FEE
         });
 
         // Attempt to initialize
         vm.expectRevert(IFolio.Folio__InvalidAsset.selector);
-        newFolio.initialize(basicDetails, additionalDetails);
+        newFolio.initialize(basicDetails, additionalDetails, address(this), address(daoFeeRegistry));
     }
 
     function test_getFolio() public view {
@@ -1029,21 +996,25 @@
         vm.stopSnapshotGas();
     }
 
-<<<<<<< HEAD
     function test_upgrade() public {
         // Deploy and register new factory with version 2.0.0
-        FolioFactory newFactoryV2 = new FolioFactoryV2(address(daoFeeRegistry), address(versionRegistry));
-        versionRegistry.registerVersion(newFactoryV2);
+        FolioDeployer newDeployerV2 = new FolioDeployerV2(
+            address(daoFeeRegistry),
+            address(versionRegistry),
+            governorImplementation,
+            timelockImplementation
+        );
+        versionRegistry.registerVersion(newDeployerV2);
 
         // Check implementation for new version
         bytes32 newVersion = keccak256("2.0.0");
         address impl = versionRegistry.getImplementationForVersion(newVersion);
-        assertEq(impl, newFactoryV2.folioImplementation());
+        assertEq(impl, newDeployerV2.folioImplementation());
 
         // Check current version
         assertEq(folio.version(), "1.0.0");
 
-        // Upgrate to V2 with owner
+        // upgrade to V2 with owner
         vm.prank(owner);
         proxyAdmin.upgradeToVersion(address(folio), keccak256("2.0.0"));
         assertEq(folio.version(), "2.0.0");
@@ -1053,7 +1024,7 @@
         // Check current version
         assertEq(folio.version(), "1.0.0");
 
-        // Attempt to upgrate to V2 (not registered)
+        // Attempt to upgrade to V2 (not registered)
         vm.prank(owner);
         vm.expectRevert();
         proxyAdmin.upgradeToVersion(address(folio), keccak256("2.0.0"));
@@ -1064,8 +1035,13 @@
 
     function test_cannotUpgradeToDeprecatedVersion() public {
         // Deploy and register new factory with version 2.0.0
-        FolioFactory newFactoryV2 = new FolioFactoryV2(address(daoFeeRegistry), address(versionRegistry));
-        versionRegistry.registerVersion(newFactoryV2);
+        FolioDeployer newDeployerV2 = new FolioDeployerV2(
+            address(daoFeeRegistry),
+            address(versionRegistry),
+            governorImplementation,
+            timelockImplementation
+        );
+        versionRegistry.registerVersion(newDeployerV2);
 
         // deprecate version
         versionRegistry.deprecateVersion(keccak256("2.0.0"));
@@ -1073,7 +1049,7 @@
         // Check current version
         assertEq(folio.version(), "1.0.0");
 
-        // Attempt to upgrate to V2 (deprecated)
+        // Attempt to upgrade to V2 (deprecated)
         vm.prank(owner);
         vm.expectRevert(FolioProxyAdmin.VersionDeprecated.selector);
         proxyAdmin.upgradeToVersion(address(folio), keccak256("2.0.0"));
@@ -1084,10 +1060,15 @@
 
     function test_cannotUpgradeIfNotOwnerOfProxyAdmin() public {
         // Deploy and register new factory with version 2.0.0
-        FolioFactory newFactoryV2 = new FolioFactoryV2(address(daoFeeRegistry), address(versionRegistry));
-        versionRegistry.registerVersion(newFactoryV2);
-
-        // Attempt to Upgrate to V2 with random user
+        FolioDeployer newDeployerV2 = new FolioDeployerV2(
+            address(daoFeeRegistry),
+            address(versionRegistry),
+            governorImplementation,
+            timelockImplementation
+        );
+        versionRegistry.registerVersion(newDeployerV2);
+
+        // Attempt to upgrade to V2 with random user
         vm.prank(user1);
         vm.expectRevert(abi.encodeWithSelector(Ownable.OwnableUnauthorizedAccount.selector, user1));
         proxyAdmin.upgradeToVersion(address(folio), keccak256("2.0.0"));
@@ -1102,18 +1083,24 @@
 
     function test_cannotUpgradeFolioDirectly() public {
         // Deploy and register new factory with version 2.0.0
-        FolioFactory newFactoryV2 = new FolioFactoryV2(address(daoFeeRegistry), address(versionRegistry));
-        versionRegistry.registerVersion(newFactoryV2);
+        FolioDeployer newDeployerV2 = new FolioDeployerV2(
+            address(daoFeeRegistry),
+            address(versionRegistry),
+            governorImplementation,
+            timelockImplementation
+        );
+        versionRegistry.registerVersion(newDeployerV2);
 
         // Get implementation for new version
         bytes32 newVersion = keccak256("2.0.0");
         address impl = versionRegistry.getImplementationForVersion(newVersion);
-        assertEq(impl, newFactoryV2.folioImplementation());
-
-        // Attempt to Upgrate to V2 directly on the proxy
+        assertEq(impl, newDeployerV2.folioImplementation());
+
+        // Attempt to upgrade to V2 directly on the proxy
         vm.expectRevert();
         ITransparentUpgradeableProxy(address(folio)).upgradeToAndCall(impl, "");
-=======
+    }
+
     function test_auctionCannotBidIfExceedsSlippage() public {
         uint256 amt = D6_TOKEN_1;
         vm.prank(dao);
@@ -1171,7 +1158,6 @@
     }
 
     function test_auctionCannotApproveTradeWithInvalidSellAmount() public {
-        uint256 amt = D6_TOKEN_1;
         vm.prank(dao);
         vm.expectRevert(IFolio.Folio__InvalidSellAmount.selector);
         folio.approveTrade(0, USDC, USDT, 0, 0, 0, MAX_TTL);
@@ -1243,6 +1229,5 @@
 
         // no-op if already poked
         folio.poke(); // collect shares
->>>>>>> f7557c2e
     }
 }
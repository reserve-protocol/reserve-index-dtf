// SPDX-License-Identifier: MIT
pragma solidity 0.8.28;

import { IFolio } from "contracts/interfaces/IFolio.sol";
import { Folio, MAX_AUCTION_LENGTH, MIN_AUCTION_LENGTH, MAX_FOLIO_FEE, MAX_TRADE_DELAY, MAX_TTL, MAX_FEE_RECIPIENTS, MAX_MINTING_FEE, MIN_DAO_MINTING_FEE, MAX_PRICE_RANGE, MAX_EXCHANGE_RATE } from "contracts/Folio.sol";
import { MAX_DAO_FEE } from "contracts/folio/FolioDAOFeeRegistry.sol";
import { Math } from "@openzeppelin/contracts/utils/math/Math.sol";
import { FolioProxyAdmin, FolioProxy } from "contracts/folio/FolioProxy.sol";
import { IAccessControl } from "@openzeppelin/contracts/access/IAccessControl.sol";
import { Ownable } from "@openzeppelin/contracts/access/Ownable.sol";
import { ITransparentUpgradeableProxy } from "@openzeppelin/contracts/proxy/transparent/TransparentUpgradeableProxy.sol";
import { ERC1967Utils } from "@openzeppelin/contracts/proxy/ERC1967/ERC1967Utils.sol";
import { FolioDeployerV2 } from "test/utils/upgrades/FolioDeployerV2.sol";
import "./base/BaseTest.sol";

contract FolioTest is BaseTest {
    uint256 internal constant INITIAL_SUPPLY = D18_TOKEN_10K;

    function _testSetup() public virtual override {
        super._testSetup();
        _deployTestFolio();
    }

    function _deployTestFolio() public {
        address[] memory tokens = new address[](3);
        tokens[0] = address(USDC);
        tokens[1] = address(DAI);
        tokens[2] = address(MEME);
        uint256[] memory amounts = new uint256[](3);
        amounts[0] = D6_TOKEN_10K;
        amounts[1] = D18_TOKEN_10K;
        amounts[2] = D27_TOKEN_10K;
        IFolio.FeeRecipient[] memory recipients = new IFolio.FeeRecipient[](2);
        recipients[0] = IFolio.FeeRecipient(owner, 0.9e18);
        recipients[1] = IFolio.FeeRecipient(feeReceiver, 0.1e18);

        // 50% folio fee annually
        vm.startPrank(owner);
        USDC.approve(address(folioDeployer), type(uint256).max);
        DAI.approve(address(folioDeployer), type(uint256).max);
        MEME.approve(address(folioDeployer), type(uint256).max);

        (folio, proxyAdmin) = createFolio(
            tokens,
            amounts,
            INITIAL_SUPPLY,
            MAX_TRADE_DELAY,
            MAX_AUCTION_LENGTH,
            recipients,
            MAX_FOLIO_FEE,
            0,
            owner,
            dao,
            priceCurator
        );
        vm.stopPrank();
    }

    function test_deployment() public view {
        assertEq(folio.name(), "Test Folio", "wrong name");
        assertEq(folio.symbol(), "TFOLIO", "wrong symbol");
        assertEq(folio.decimals(), 18, "wrong decimals");
        assertEq(folio.totalSupply(), INITIAL_SUPPLY, "wrong total supply");
        assertEq(folio.balanceOf(owner), INITIAL_SUPPLY, "wrong owner balance");
        assertTrue(folio.hasRole(DEFAULT_ADMIN_ROLE, owner), "wrong governor");
        (address[] memory _assets, ) = folio.totalAssets();
        assertEq(_assets.length, 3, "wrong assets length");
        assertEq(_assets[0], address(USDC), "wrong first asset");
        assertEq(_assets[1], address(DAI), "wrong second asset");
        assertEq(_assets[2], address(MEME), "wrong third asset");
        assertEq(USDC.balanceOf(address(folio)), D6_TOKEN_10K, "wrong folio usdc balance");
        assertEq(DAI.balanceOf(address(folio)), D18_TOKEN_10K, "wrong folio dai balance");
        assertEq(MEME.balanceOf(address(folio)), D27_TOKEN_10K, "wrong folio meme balance");
        assertEq(folio.folioFee(), MAX_FOLIO_FEE, "wrong folio fee");
        (address r1, uint256 bps1) = folio.feeRecipients(0);
        assertEq(r1, owner, "wrong first recipient");
        assertEq(bps1, 0.9e18, "wrong first recipient bps");
        (address r2, uint256 bps2) = folio.feeRecipients(1);
        assertEq(r2, feeReceiver, "wrong second recipient");
        assertEq(bps2, 0.1e18, "wrong second recipient bps");
        assertEq(folio.version(), "1.0.0");
    }

    function test_cannotInitializeWithInvalidAsset() public {
        address[] memory tokens = new address[](2);
        tokens[0] = address(USDC);
        tokens[1] = address(0);
        uint256[] memory amounts = new uint256[](2);
        amounts[0] = D6_TOKEN_10K;
        amounts[1] = D18_TOKEN_10K;
        IFolio.FeeRecipient[] memory recipients = new IFolio.FeeRecipient[](2);
        recipients[0] = IFolio.FeeRecipient(owner, 0.9e18);
        recipients[1] = IFolio.FeeRecipient(feeReceiver, 0.1e18);

        // Create uninitialized Folio
        FolioProxyAdmin folioAdmin = new FolioProxyAdmin(owner, address(versionRegistry));
        address folioImplementation = versionRegistry.getImplementationForVersion(keccak256("1.0.0"));
        Folio newFolio = Folio(address(new FolioProxy(folioImplementation, address(folioAdmin))));

        vm.startPrank(owner);
        USDC.transfer(address(newFolio), amounts[0]);
        vm.stopPrank();

        IFolio.FolioBasicDetails memory basicDetails = IFolio.FolioBasicDetails({
            name: "Test Folio",
            symbol: "TFOLIO",
            assets: tokens,
            amounts: amounts,
            initialShares: INITIAL_SUPPLY
        });

        IFolio.FolioAdditionalDetails memory additionalDetails = IFolio.FolioAdditionalDetails({
            tradeDelay: MAX_TRADE_DELAY,
            auctionLength: MAX_AUCTION_LENGTH,
            feeRecipients: recipients,
            folioFee: MAX_FOLIO_FEE,
            mintingFee: 0
        });

        // Attempt to initialize
        vm.expectRevert(IFolio.Folio__InvalidAsset.selector);
        newFolio.initialize(basicDetails, additionalDetails, address(this), address(daoFeeRegistry));
    }

    function test_getFolio() public view {
        (address[] memory _assets, uint256[] memory _amounts) = folio.folio();
        assertEq(_assets.length, 3, "wrong assets length");
        assertEq(_assets[0], address(USDC), "wrong first asset");
        assertEq(_assets[1], address(DAI), "wrong second asset");
        assertEq(_assets[2], address(MEME), "wrong third asset");

        assertEq(_amounts.length, 3, "wrong amounts length");
        assertEq(_amounts[0], D6_TOKEN_1, "wrong first amount");
        assertEq(_amounts[1], D18_TOKEN_1, "wrong second amount");
        assertEq(_amounts[2], D27_TOKEN_1, "wrong third amount");
    }

    function test_toAssets() public view {
        (address[] memory _assets, uint256[] memory _amounts) = folio.toAssets(0.5e18, Math.Rounding.Floor);
        assertEq(_assets.length, 3, "wrong assets length");
        assertEq(_assets[0], address(USDC), "wrong first asset");
        assertEq(_assets[1], address(DAI), "wrong second asset");
        assertEq(_assets[2], address(MEME), "wrong third asset");

        assertEq(_amounts.length, 3, "wrong amounts length");
        assertEq(_amounts[0], D6_TOKEN_1 / 2, "wrong first amount");
        assertEq(_amounts[1], D18_TOKEN_1 / 2, "wrong second amount");
        assertEq(_amounts[2], D27_TOKEN_1 / 2, "wrong third amount");
    }

    function test_mint() public {
        assertEq(folio.balanceOf(user1), 0, "wrong starting user1 balance");
        uint256 startingUSDCBalance = USDC.balanceOf(address(folio));
        uint256 startingDAIBalance = DAI.balanceOf(address(folio));
        uint256 startingMEMEBalance = MEME.balanceOf(address(folio));
        vm.startPrank(user1);
        USDC.approve(address(folio), type(uint256).max);
        DAI.approve(address(folio), type(uint256).max);
        MEME.approve(address(folio), type(uint256).max);
        folio.mint(1e22, user1);
        assertEq(folio.balanceOf(user1), 1e22 - 1e22 / 2000, "wrong user1 balance");
        assertApproxEqAbs(
            USDC.balanceOf(address(folio)),
            startingUSDCBalance + D6_TOKEN_10K,
            1,
            "wrong folio usdc balance"
        );
        assertApproxEqAbs(
            DAI.balanceOf(address(folio)),
            startingDAIBalance + D18_TOKEN_10K,
            1,
            "wrong folio dai balance"
        );
        assertApproxEqAbs(
            MEME.balanceOf(address(folio)),
            startingMEMEBalance + D27_TOKEN_10K,
            1e9,
            "wrong folio meme balance"
        );
    }

    function test_mintWithFeeNoDAOCut() public {
        assertEq(folio.balanceOf(user1), 0, "wrong starting user1 balance");
        uint256 startingUSDCBalance = USDC.balanceOf(address(folio));
        uint256 startingDAIBalance = DAI.balanceOf(address(folio));
        uint256 startingMEMEBalance = MEME.balanceOf(address(folio));

        // set mintingFee to 10%
        vm.prank(owner);
        folio.setMintingFee(MAX_MINTING_FEE);
        // DAO cut is still 0% at this point

        vm.startPrank(user1);
        USDC.approve(address(folio), type(uint256).max);
        DAI.approve(address(folio), type(uint256).max);
        MEME.approve(address(folio), type(uint256).max);

        uint256 amt = 1e22;
        folio.mint(amt, user1);
        assertEq(folio.balanceOf(user1), amt - amt / 10, "wrong user1 balance");
        assertApproxEqAbs(
            USDC.balanceOf(address(folio)),
            startingUSDCBalance + D6_TOKEN_10K,
            1,
            "wrong folio usdc balance"
        );
        assertApproxEqAbs(
            DAI.balanceOf(address(folio)),
            startingDAIBalance + D18_TOKEN_10K,
            1,
            "wrong folio dai balance"
        );
        assertApproxEqAbs(
            MEME.balanceOf(address(folio)),
            startingMEMEBalance + D27_TOKEN_10K,
            1e9,
            "wrong folio meme balance"
        );

        // minting fee should be manifested in total supply and both streams of fee shares
        assertEq(folio.totalSupply(), amt * 2, "total supply off"); // genesis supply + new mint + 10% increase
        uint256 daoPendingFeeShares = (amt * MIN_DAO_MINTING_FEE) / 1e18;
        assertEq(folio.daoPendingFeeShares(), daoPendingFeeShares, "wrong dao pending fee shares"); // only 5 bps
        assertEq(
            folio.feeRecipientsPendingFeeShares(),
            amt / 10 - daoPendingFeeShares,
            "wrong fee recipients pending fee shares"
        );
    }

    function test_mintWithFeeDAOCut() public {
        assertEq(folio.balanceOf(user1), 0, "wrong starting user1 balance");
        uint256 startingUSDCBalance = USDC.balanceOf(address(folio));
        uint256 startingDAIBalance = DAI.balanceOf(address(folio));
        uint256 startingMEMEBalance = MEME.balanceOf(address(folio));

        // set mintingFee to 10%
        vm.prank(owner);
        folio.setMintingFee(MAX_MINTING_FEE);
        daoFeeRegistry.setDefaultFeeNumerator(MAX_DAO_FEE); // DAO fee 50%

        vm.startPrank(user1);
        USDC.approve(address(folio), type(uint256).max);
        DAI.approve(address(folio), type(uint256).max);
        MEME.approve(address(folio), type(uint256).max);

        uint256 amt = 1e22;
        folio.mint(amt, user1);
        assertEq(folio.balanceOf(user1), amt - amt / 10, "wrong user1 balance");
        assertApproxEqAbs(
            USDC.balanceOf(address(folio)),
            startingUSDCBalance + D6_TOKEN_10K,
            1,
            "wrong folio usdc balance"
        );
        assertApproxEqAbs(
            DAI.balanceOf(address(folio)),
            startingDAIBalance + D18_TOKEN_10K,
            1,
            "wrong folio dai balance"
        );
        assertApproxEqAbs(
            MEME.balanceOf(address(folio)),
            startingMEMEBalance + D27_TOKEN_10K,
            1e9,
            "wrong folio meme balance"
        );

        // minting fee should be manifested in total supply and both streams of fee shares
        assertEq(folio.totalSupply(), amt * 2, "total supply off"); // genesis supply + new mint + 10% increase
        uint256 daoPendingFeeShares = (amt / 10) / 2;
        assertEq(folio.daoPendingFeeShares(), daoPendingFeeShares, "wrong dao pending fee shares"); // only 5 bps
        assertEq(
            folio.feeRecipientsPendingFeeShares(),
            amt / 10 - daoPendingFeeShares,
            "wrong fee recipients pending fee shares"
        );
    }

    function test_mintWithFeeDAOCutFloor() public {
        // in this testcase the fee recipients receive 0 even though a folioFee is nonzero
        assertEq(folio.balanceOf(user1), 0, "wrong starting user1 balance");
        uint256 startingUSDCBalance = USDC.balanceOf(address(folio));
        uint256 startingDAIBalance = DAI.balanceOf(address(folio));
        uint256 startingMEMEBalance = MEME.balanceOf(address(folio));

        // set mintingFee to MIN_DAO_MINTING_FEE, 5 bps
        vm.prank(owner);
        folio.setMintingFee(MIN_DAO_MINTING_FEE);
        // leave daoFeeRegistry fee at 0 (default)

        vm.startPrank(user1);
        USDC.approve(address(folio), type(uint256).max);
        DAI.approve(address(folio), type(uint256).max);
        MEME.approve(address(folio), type(uint256).max);

        uint256 amt = 1e22;
        folio.mint(amt, user1);
        assertEq(folio.balanceOf(user1), amt - (amt * MIN_DAO_MINTING_FEE) / 1e18, "wrong user1 balance");
        assertApproxEqAbs(
            USDC.balanceOf(address(folio)),
            startingUSDCBalance + D6_TOKEN_10K,
            1,
            "wrong folio usdc balance"
        );
        assertApproxEqAbs(
            DAI.balanceOf(address(folio)),
            startingDAIBalance + D18_TOKEN_10K,
            1,
            "wrong folio dai balance"
        );
        assertApproxEqAbs(
            MEME.balanceOf(address(folio)),
            startingMEMEBalance + D27_TOKEN_10K,
            1e9,
            "wrong folio meme balance"
        );

        // minting fee should be manifested in total supply and ONLY the DAO's side of the stream
        assertEq(folio.totalSupply(), amt * 2, "total supply off");
        assertEq(folio.daoPendingFeeShares(), (amt * MIN_DAO_MINTING_FEE) / 1e18, "wrong dao pending fee shares");
        assertEq(folio.feeRecipientsPendingFeeShares(), 0, "wrong fee recipients pending fee shares");
    }

    function test_redeem() public {
        assertEq(folio.balanceOf(user1), 0, "wrong starting user1 balance");
        vm.startPrank(user1);
        USDC.approve(address(folio), type(uint256).max);
        DAI.approve(address(folio), type(uint256).max);
        MEME.approve(address(folio), type(uint256).max);
        folio.mint(1e22, user1);
        assertEq(folio.balanceOf(user1), 1e22 - 1e22 / 2000, "wrong user1 balance");
        uint256 startingUSDCBalanceFolio = USDC.balanceOf(address(folio));
        uint256 startingDAIBalanceFolio = DAI.balanceOf(address(folio));
        uint256 startingMEMEBalanceFolio = MEME.balanceOf(address(folio));
        uint256 startingUSDCBalanceAlice = USDC.balanceOf(address(user1));
        uint256 startingDAIBalanceAlice = DAI.balanceOf(address(user1));
        uint256 startingMEMEBalanceAlice = MEME.balanceOf(address(user1));

        address[] memory basket = new address[](3);
        basket[0] = address(USDC);
        basket[1] = address(DAI);
        basket[2] = address(MEME);
        uint256[] memory minAmountsOut = new uint256[](3);

        folio.redeem(5e21, user1, basket, minAmountsOut);
        assertApproxEqAbs(
            USDC.balanceOf(address(folio)),
            startingUSDCBalanceFolio - D6_TOKEN_10K / 2,
            1,
            "wrong folio usdc balance"
        );
        assertApproxEqAbs(
            DAI.balanceOf(address(folio)),
            startingDAIBalanceFolio - D18_TOKEN_10K / 2,
            1,
            "wrong folio dai balance"
        );
        assertApproxEqAbs(
            MEME.balanceOf(address(folio)),
            startingMEMEBalanceFolio - D27_TOKEN_10K / 2,
            1e9,
            "wrong folio meme balance"
        );
        assertApproxEqAbs(
            USDC.balanceOf(user1),
            startingUSDCBalanceAlice + D6_TOKEN_10K / 2,
            1,
            "wrong alice usdc balance"
        );
        assertApproxEqAbs(
            DAI.balanceOf(user1),
            startingDAIBalanceAlice + D18_TOKEN_10K / 2,
            1,
            "wrong alice dai balance"
        );
        assertApproxEqAbs(
            MEME.balanceOf(user1),
            startingMEMEBalanceAlice + D27_TOKEN_10K / 2,
            1e9,
            "wrong alice meme balance"
        );
    }

    function test_addToBasket() public {
        (address[] memory _assets, ) = folio.totalAssets();
        assertEq(_assets.length, 3, "wrong assets length");
        assertEq(_assets[0], address(USDC), "wrong first asset");
        assertEq(_assets[1], address(DAI), "wrong second asset");
        assertEq(_assets[2], address(MEME), "wrong third asset");

        vm.startPrank(owner);
        vm.expectEmit(true, true, false, true);
        emit IFolio.BasketTokenAdded(address(USDT));
        folio.addToBasket(USDT);

        (_assets, ) = folio.totalAssets();
        assertEq(_assets.length, 4, "wrong assets length");
        assertEq(_assets[0], address(USDC), "wrong first asset");
        assertEq(_assets[1], address(DAI), "wrong second asset");
        assertEq(_assets[2], address(MEME), "wrong third asset");
        assertEq(_assets[3], address(USDT), "wrong fourth asset");
        vm.stopPrank();
    }

    function test_cannotAddToBasketIfNotOwner() public {
        (address[] memory _assets, ) = folio.totalAssets();
        assertEq(_assets.length, 3, "wrong assets length");

        vm.startPrank(user1);
        vm.expectRevert(
            abi.encodeWithSelector(
                IAccessControl.AccessControlUnauthorizedAccount.selector,
                user1,
                folio.DEFAULT_ADMIN_ROLE()
            )
        );
        folio.addToBasket(USDT);
        vm.stopPrank();
    }

    function test_removeFromBasket() public {
        (address[] memory _assets, ) = folio.totalAssets();
        assertEq(_assets.length, 3, "wrong assets length");
        assertEq(_assets[0], address(USDC), "wrong first asset");
        assertEq(_assets[1], address(DAI), "wrong second asset");
        assertEq(_assets[2], address(MEME), "wrong third asset");

        vm.startPrank(owner);
        vm.expectEmit(true, true, false, true);
        emit IFolio.BasketTokenRemoved(address(MEME));
        folio.removeFromBasket(MEME);

        (_assets, ) = folio.totalAssets();
        assertEq(_assets.length, 2, "wrong assets length");
        assertEq(_assets[0], address(USDC), "wrong first asset");
        assertEq(_assets[1], address(DAI), "wrong second asset");
        vm.stopPrank();
    }

    function test_cannotRemoveFromBasketIfNotOwner() public {
        (address[] memory _assets, ) = folio.totalAssets();
        assertEq(_assets.length, 3, "wrong assets length");

        vm.startPrank(user1);
        vm.expectRevert(
            abi.encodeWithSelector(
                IAccessControl.AccessControlUnauthorizedAccount.selector,
                user1,
                folio.DEFAULT_ADMIN_ROLE()
            )
        );
        folio.removeFromBasket(MEME);
        vm.stopPrank();
    }

    function test_daoFee() public {
        // set dao fee to 0.15%
        daoFeeRegistry.setTokenFeeNumerator(address(folio), 0.15e18);

        uint256 supplyBefore = folio.totalSupply();

        // fast forward, accumulate fees
        vm.warp(block.timestamp + YEAR_IN_SECONDS);
        vm.roll(block.number + 1000000);
        uint256 pendingFeeShares = folio.getPendingFeeShares();

        // validate pending fees have been accumulated -- 50% fee = 100% of supply
        assertApproxEqAbs(supplyBefore, pendingFeeShares, 1e12, "wrong pending fee shares");

        uint256 initialOwnerShares = folio.balanceOf(owner);
        folio.distributeFees();

        // check receipient balances
        (, uint256 daoFeeNumerator, uint256 daoFeeDenominator) = daoFeeRegistry.getFeeDetails(address(folio));
        uint256 expectedDaoShares = (pendingFeeShares * daoFeeNumerator) / daoFeeDenominator;
        assertEq(folio.balanceOf(address(dao)), expectedDaoShares, "wrong dao shares");

        uint256 remainingShares = pendingFeeShares - expectedDaoShares;
        assertEq(folio.balanceOf(owner), initialOwnerShares + (remainingShares * 0.9e18) / 1e18, "wrong owner shares");
        assertEq(folio.balanceOf(feeReceiver), (remainingShares * 0.1e18) / 1e18, "wrong fee receiver shares");
    }

    function test_setFeeRecipients() public {
        vm.startPrank(owner);
        IFolio.FeeRecipient[] memory recipients = new IFolio.FeeRecipient[](3);
        recipients[0] = IFolio.FeeRecipient(owner, 0.8e18);
        recipients[1] = IFolio.FeeRecipient(feeReceiver, 0.05e18);
        recipients[2] = IFolio.FeeRecipient(user1, 0.15e18);
        vm.expectEmit(true, true, false, true);
        emit IFolio.FeeRecipientSet(owner, 0.8e18);
        emit IFolio.FeeRecipientSet(feeReceiver, 0.05e18);
        emit IFolio.FeeRecipientSet(user1, 0.15e18);
        folio.setFeeRecipients(recipients);

        (address r1, uint256 bps1) = folio.feeRecipients(0);
        assertEq(r1, owner, "wrong first recipient");
        assertEq(bps1, 0.8e18, "wrong first recipient bps");
        (address r2, uint256 bps2) = folio.feeRecipients(1);
        assertEq(r2, feeReceiver, "wrong second recipient");
        assertEq(bps2, 0.05e18, "wrong second recipient bps");
        (address r3, uint256 bps3) = folio.feeRecipients(2);
        assertEq(r3, user1, "wrong third recipient");
        assertEq(bps3, 0.15e18, "wrong third recipient bps");
    }

    function test_cannotSetFeeRecipientsIfNotOwner() public {
        vm.startPrank(user1);
        IFolio.FeeRecipient[] memory recipients = new IFolio.FeeRecipient[](3);
        recipients[0] = IFolio.FeeRecipient(owner, 0.8e18);
        recipients[1] = IFolio.FeeRecipient(feeReceiver, 0.05e18);
        recipients[2] = IFolio.FeeRecipient(user1, 0.15e18);
        vm.expectRevert(
            abi.encodeWithSelector(
                IAccessControl.AccessControlUnauthorizedAccount.selector,
                user1,
                folio.DEFAULT_ADMIN_ROLE()
            )
        );
        folio.setFeeRecipients(recipients);
    }

    function test_setFeeRecipients_DistributesFees() public {
        // fast forward, accumulate fees
        vm.warp(block.timestamp + YEAR_IN_SECONDS / 2);
        vm.roll(block.number + 1000000);
        uint256 pendingFeeShares = folio.getPendingFeeShares();

        uint256 initialOwnerShares = folio.balanceOf(owner);
        uint256 initialDaoShares = folio.balanceOf(dao);

        vm.startPrank(owner);
        IFolio.FeeRecipient[] memory recipients = new IFolio.FeeRecipient[](3);
        recipients[0] = IFolio.FeeRecipient(owner, 0.8e18);
        recipients[1] = IFolio.FeeRecipient(feeReceiver, 0.05e18);
        recipients[2] = IFolio.FeeRecipient(user1, 0.15e18);
        vm.expectEmit(true, true, false, true);
        emit IFolio.FeeRecipientSet(owner, 0.8e18);
        emit IFolio.FeeRecipientSet(feeReceiver, 0.05e18);
        emit IFolio.FeeRecipientSet(user1, 0.15e18);
        folio.setFeeRecipients(recipients);

        assertEq(folio.daoPendingFeeShares(), 0, "wrong dao pending fee shares");
        assertEq(folio.feeRecipientsPendingFeeShares(), 0, "wrong fee recipients pending fee shares");

        // check receipient balances
        (, uint256 daoFeeNumerator, uint256 daoFeeDenominator) = daoFeeRegistry.getFeeDetails(address(folio));
        uint256 expectedDaoShares = initialDaoShares + (pendingFeeShares * daoFeeNumerator) / daoFeeDenominator + 1;
        assertEq(folio.balanceOf(address(dao)), expectedDaoShares, "wrong dao shares");

        uint256 remainingShares = pendingFeeShares - expectedDaoShares;
        assertEq(
            folio.balanceOf(owner),
            initialOwnerShares + (remainingShares * 0.9e18) / 1e18 + 1,
            "wrong owner shares"
        );
        assertEq(folio.balanceOf(feeReceiver), (remainingShares * 0.1e18) / 1e18, "wrong fee receiver shares");
    }

    function test_setFolioFee() public {
        vm.startPrank(owner);
        assertEq(folio.folioFee(), MAX_FOLIO_FEE, "wrong folio fee");
        uint256 newFolioFee = MAX_FOLIO_FEE / 1000;
        vm.expectEmit(true, true, false, true);
        emit IFolio.FolioFeeSet(newFolioFee);
        folio.setFolioFee(newFolioFee);
        assertEq(folio.folioFee(), newFolioFee, "wrong folio fee");
    }

    function test_setTradeDelay() public {
        vm.startPrank(owner);
        assertEq(folio.tradeDelay(), MAX_TRADE_DELAY, "wrong trade delay");
        uint256 newTradeDelay = 0;
        vm.expectEmit(true, true, false, true);
        emit IFolio.TradeDelaySet(newTradeDelay);
        folio.setTradeDelay(newTradeDelay);
        assertEq(folio.tradeDelay(), newTradeDelay, "wrong trade delay");
    }

    function test_setAuctionLength() public {
        vm.startPrank(owner);
        assertEq(folio.auctionLength(), MAX_AUCTION_LENGTH, "wrong auction length");
        uint256 newAuctionLength = MIN_AUCTION_LENGTH;
        vm.expectEmit(true, true, false, true);
        emit IFolio.AuctionLengthSet(newAuctionLength);
        folio.setAuctionLength(newAuctionLength);
        assertEq(folio.auctionLength(), newAuctionLength, "wrong auction length");
    }

    function test_setMintingFee() public {
        vm.startPrank(owner);
        assertEq(folio.mintingFee(), 0, "wrong minting fee");
        uint256 newMintingFee = MAX_MINTING_FEE;
        vm.expectEmit(true, true, false, true);
        emit IFolio.MintingFeeSet(newMintingFee);
        folio.setMintingFee(newMintingFee);
        assertEq(folio.mintingFee(), newMintingFee, "wrong minting fee");
    }

    function test_cannotSetMintingFeeIfNotOwner() public {
        vm.startPrank(user1);
        uint256 newMintingFee = MAX_MINTING_FEE;
        vm.expectRevert(
            abi.encodeWithSelector(
                IAccessControl.AccessControlUnauthorizedAccount.selector,
                user1,
                folio.DEFAULT_ADMIN_ROLE()
            )
        );
        folio.setMintingFee(newMintingFee);
    }

    function test_setMintingFee_InvalidFee() public {
        vm.startPrank(owner);
        uint256 newMintingFee = MAX_MINTING_FEE + 1;
        vm.expectRevert(IFolio.Folio__MintingFeeTooHigh.selector);
        folio.setMintingFee(newMintingFee);
    }

    function test_cannotSetFolioFeeIfNotOwner() public {
        vm.startPrank(user1);
        uint256 newFolioFee = MAX_FOLIO_FEE / 1000;
        vm.expectRevert(
            abi.encodeWithSelector(
                IAccessControl.AccessControlUnauthorizedAccount.selector,
                user1,
                folio.DEFAULT_ADMIN_ROLE()
            )
        );
        folio.setFolioFee(newFolioFee);
    }

    function test_setFolioFee_DistributesFees() public {
        // fast forward, accumulate fees
        vm.warp(block.timestamp + YEAR_IN_SECONDS / 2);
        vm.roll(block.number + 1000000);
        uint256 pendingFeeShares = folio.getPendingFeeShares();

        uint256 initialOwnerShares = folio.balanceOf(owner);
        uint256 initialDaoShares = folio.balanceOf(dao);

        vm.startPrank(owner);
        uint256 newFolioFee = MAX_FOLIO_FEE / 1000;
        folio.setFolioFee(newFolioFee);

        assertEq(folio.daoPendingFeeShares(), 0, "wrong dao pending fee shares");
        assertEq(folio.feeRecipientsPendingFeeShares(), 0, "wrong fee recipients pending fee shares");

        // check receipient balances
        (, uint256 daoFeeNumerator, uint256 daoFeeDenominator) = daoFeeRegistry.getFeeDetails(address(folio));
        uint256 expectedDaoShares = initialDaoShares + (pendingFeeShares * daoFeeNumerator) / daoFeeDenominator + 1;
        assertEq(folio.balanceOf(address(dao)), expectedDaoShares, "wrong dao shares");

        uint256 remainingShares = pendingFeeShares - expectedDaoShares;
        assertEq(
            folio.balanceOf(owner),
            initialOwnerShares + (remainingShares * 0.9e18) / 1e18 + 1,
            "wrong owner shares"
        );
        assertEq(folio.balanceOf(feeReceiver), (remainingShares * 0.1e18) / 1e18, "wrong fee receiver shares");
    }

    function test_setFolioFee_InvalidFee() public {
        vm.startPrank(owner);
        uint256 newFolioFee = MAX_FOLIO_FEE + 1;
        vm.expectRevert(IFolio.Folio__FolioFeeTooHigh.selector);
        folio.setFolioFee(newFolioFee);
    }

    function test_setFolioFeeRecipients_InvalidRecipient() public {
        vm.startPrank(owner);
        IFolio.FeeRecipient[] memory recipients = new IFolio.FeeRecipient[](2);
        recipients[0] = IFolio.FeeRecipient(owner, 0.9e18);
        recipients[1] = IFolio.FeeRecipient(address(0), 0.1e18);
        vm.expectRevert(IFolio.Folio__FeeRecipientInvalidAddress.selector);
        folio.setFeeRecipients(recipients);
    }

    function test_setFolioFeeRecipients_InvalidBps() public {
        vm.startPrank(owner);
        IFolio.FeeRecipient[] memory recipients = new IFolio.FeeRecipient[](1);
        //    recipients[0] = IFolio.FeeRecipient(owner, 0.1e18);
        recipients[0] = IFolio.FeeRecipient(feeReceiver, 0);
        vm.expectRevert(IFolio.Folio__FeeRecipientInvalidFeeShare.selector);
        folio.setFeeRecipients(recipients);
    }

    function test_setFolioFeeRecipients_InvalidTotal() public {
        vm.startPrank(owner);
        IFolio.FeeRecipient[] memory recipients = new IFolio.FeeRecipient[](2);
        recipients[0] = IFolio.FeeRecipient(owner, 0.9e18);
        recipients[1] = IFolio.FeeRecipient(feeReceiver, 0.0999e18);
        vm.expectRevert(IFolio.Folio__BadFeeTotal.selector);
        folio.setFeeRecipients(recipients);
    }

    function test_setFolioFeeRecipients_EmptyList() public {
        vm.startPrank(owner);
        IFolio.FeeRecipient[] memory recipients = new IFolio.FeeRecipient[](0);
        vm.expectRevert(IFolio.Folio__BadFeeTotal.selector);
        folio.setFeeRecipients(recipients);
    }

    function test_setFolioFeeRecipients_TooManyRecipients() public {
        vm.startPrank(owner);
        IFolio.FeeRecipient[] memory recipients = new IFolio.FeeRecipient[](MAX_FEE_RECIPIENTS + 1);
        // for loop from 0 to MAX_FEE_RECIPIENTS, setup recipient[i] with 1e27 / 64 for each
        for (uint256 i; i < MAX_FEE_RECIPIENTS + 1; i++) {
            recipients[i] = IFolio.FeeRecipient(feeReceiver, uint96(1e27) / uint96(MAX_FEE_RECIPIENTS + 1));
        }

        vm.expectRevert(IFolio.Folio__TooManyFeeRecipients.selector);
        folio.setFeeRecipients(recipients);
    }

    function test_setFolioDAOFeeRegistry() public {
        // fast forward, accumulate fees
        vm.warp(block.timestamp + YEAR_IN_SECONDS / 2);
        vm.roll(block.number + 1000000);
        uint256 pendingFeeShares = folio.getPendingFeeShares();

        uint256 initialOwnerShares = folio.balanceOf(owner);
        uint256 initialDaoShares = folio.balanceOf(dao);
        uint256 initialFeeReceiverShares = folio.balanceOf(feeReceiver);

        (, uint256 daoFeeNumerator, uint256 daoFeeDenominator) = daoFeeRegistry.getFeeDetails(address(folio));

        daoFeeRegistry.setTokenFeeNumerator(address(folio), 0.1e18);

        // check receipient balances
        uint256 expectedDaoShares = initialDaoShares + (pendingFeeShares * daoFeeNumerator) / daoFeeDenominator + 1;
        assertEq(folio.balanceOf(address(dao)), expectedDaoShares, "wrong dao shares, 1st change");
        uint256 remainingShares = pendingFeeShares - expectedDaoShares;
        assertEq(
            folio.balanceOf(owner),
            initialOwnerShares + (remainingShares * 0.9e18) / 1e18 + 1,
            "wrong owner shares, 1st change"
        );
        assertEq(
            folio.balanceOf(feeReceiver),
            initialFeeReceiverShares + (remainingShares * 0.1e18) / 1e18,
            "wrong fee receiver shares, 1st change"
        );

        // fast forward again, accumulate fees
        vm.warp(block.timestamp + YEAR_IN_SECONDS / 2);
        vm.roll(block.number + 1000000);

        pendingFeeShares = folio.getPendingFeeShares();

        initialOwnerShares = folio.balanceOf(owner);
        initialDaoShares = folio.balanceOf(dao);
        initialFeeReceiverShares = folio.balanceOf(feeReceiver);
        (, daoFeeNumerator, daoFeeDenominator) = daoFeeRegistry.getFeeDetails(address(folio));

        // set new fee numerator, should distribute fees
        daoFeeRegistry.setTokenFeeNumerator(address(folio), 0.05e18);

        // check receipient balances
        expectedDaoShares =
            initialDaoShares +
            (pendingFeeShares * daoFeeNumerator + daoFeeDenominator - 1) /
            daoFeeDenominator +
            1;
        assertEq(folio.balanceOf(address(dao)), expectedDaoShares, "wrong dao shares, 2nd change");
        remainingShares = pendingFeeShares - expectedDaoShares;
        assertEq(
            folio.balanceOf(owner),
            initialOwnerShares + (remainingShares * 0.9e18) / 1e18 + 1,
            "wrong owner shares, 2nd change"
        );
        assertEq(
            folio.balanceOf(feeReceiver),
            initialFeeReceiverShares + (remainingShares * 0.1e18) / 1e18,
            "wrong fee receiver shares, 2nd change"
        );
    }

    function test_atomicBidWithoutCallback() public {
        // bid in two chunks, one at start time and one at end time

        uint256 amt = D6_TOKEN_10K;
        vm.prank(dao);
        vm.expectEmit(true, true, true, true);
        emit IFolio.TradeApproved(0, address(USDC), address(USDT), 0, 0, MAX_EXCHANGE_RATE);
        folio.approveTrade(0, USDC, USDT, 0, MAX_EXCHANGE_RATE, 0, 0, MAX_TTL);

        vm.prank(priceCurator);
        vm.expectEmit(true, false, false, true);
        emit IFolio.TradeOpened(0, 1e27, 1e27, block.timestamp, block.timestamp + MAX_AUCTION_LENGTH);
        folio.openTrade(0, 1e27, 1e27);

        // bid once at start time

        vm.startPrank(user1);
        USDT.approve(address(folio), amt);
        vm.expectEmit(true, false, false, true);
        emit IFolio.Bid(0, amt / 2, amt / 2);
        folio.bid(0, amt / 2, amt / 2, false, bytes(""));

        (, , , , , , , , , uint256 start, uint256 end, ) = folio.trades(0);
        assertEq(folio.getBid(0, start, amt), amt, "wrong start bid amount"); // 1x
        assertEq(folio.getBid(0, (start + end) / 2, amt), amt, "wrong mid bid amount"); // 1x
        assertEq(folio.getBid(0, end, amt), amt, "wrong end bid amount"); // 1x

        // bid a 2nd time for the rest of the volume, at end time
        vm.warp(end);
        USDT.approve(address(folio), amt);
        vm.expectEmit(true, false, false, true);
        emit IFolio.Bid(0, amt / 2, amt / 2);
        folio.bid(0, amt / 2, amt / 2, false, bytes(""));
        assertEq(USDC.balanceOf(address(folio)), 0, "wrong usdc balance");
        vm.stopPrank();

        assertEq(folio.lot(0, block.timestamp), 0, "auction should be empty");
    }

    function test_atomicBidWithCallback() public {
        uint256 amt = D6_TOKEN_10K;
        // bid in two chunks, one at start time and one at end time

        vm.prank(dao);
        vm.expectEmit(true, true, true, true);
        emit IFolio.TradeApproved(0, address(USDC), address(USDT), 0, 0, MAX_EXCHANGE_RATE);
        folio.approveTrade(0, USDC, USDT, 0, MAX_EXCHANGE_RATE, 0, 0, MAX_TTL);

        vm.prank(priceCurator);
        vm.expectEmit(true, false, false, true);
        emit IFolio.TradeOpened(0, 1e27, 1e27, block.timestamp, block.timestamp + MAX_AUCTION_LENGTH);
        folio.openTrade(0, 1e27, 1e27);

        // bid once at start time

        MockBidder mockBidder = new MockBidder(true);
        vm.prank(user1);
        USDT.transfer(address(mockBidder), amt / 2);
        vm.prank(address(mockBidder));
        vm.expectEmit(true, false, false, true);
        emit IFolio.Bid(0, amt / 2, amt / 2);
        folio.bid(0, amt / 2, amt / 2, true, bytes(""));
        assertEq(USDT.balanceOf(address(mockBidder)), 0, "wrong mock bidder balance");

        (, , , , , , , , , uint256 start, uint256 end, ) = folio.trades(0);
        assertEq(folio.getBid(0, start, amt), amt, "wrong start bid amount"); // 1x
        assertEq(folio.getBid(0, (start + end) / 2, amt), amt, "wrong mid bid amount"); // 1x
        assertEq(folio.getBid(0, end, amt), amt, "wrong end bid amount"); // 1x

        // bid a 2nd time for the rest of the volume, at end time

        vm.warp(end);
        MockBidder mockBidder2 = new MockBidder(true);
        vm.prank(user1);
        USDT.transfer(address(mockBidder2), amt / 2);
        vm.prank(address(mockBidder2));
        vm.expectEmit(true, false, false, true);
        emit IFolio.Bid(0, amt / 2, amt / 2);
        folio.bid(0, amt / 2, amt / 2, true, bytes(""));
        assertEq(USDT.balanceOf(address(mockBidder2)), 0, "wrong mock bidder2 balance");
        assertEq(USDC.balanceOf(address(folio)), 0, "wrong usdc balance");
        vm.stopPrank();

        assertEq(folio.lot(0, block.timestamp), 0, "auction should be empty");
    }

    function test_auctionBidWithoutCallback() public {
        // bid in two chunks, one at start time and one at end time

        uint256 amt = D6_TOKEN_10K;
        vm.prank(dao);
        vm.expectEmit(true, true, true, true);
        emit IFolio.TradeApproved(0, address(USDC), address(USDT), 0, 0, MAX_EXCHANGE_RATE);
        folio.approveTrade(0, USDC, USDT, 0, MAX_EXCHANGE_RATE, 0, 0, MAX_TTL);

        vm.prank(priceCurator);
        vm.expectEmit(true, false, false, true);
        emit IFolio.TradeOpened(0, 10e27, 1e27, block.timestamp, block.timestamp + MAX_AUCTION_LENGTH);
        folio.openTrade(0, 10e27, 1e27); // 10x -> 1x

        // bid once at start time

        vm.startPrank(user1);
        USDT.approve(address(folio), amt * 5);
        vm.expectEmit(true, false, false, true);
        emit IFolio.Bid(0, amt / 2, amt * 5);
        folio.bid(0, amt / 2, amt * 5, false, bytes(""));

        (, , , , , , , , , uint256 start, uint256 end, ) = folio.trades(0);
        assertEq(folio.getBid(0, start, amt), amt * 10, "wrong start bid amount"); // 10x
        assertEq(folio.getBid(0, (start + end) / 2, amt), 31622776602, "wrong mid bid amount"); // ~3.16x
        assertEq(folio.getBid(0, end, amt), amt, "wrong end bid amount"); // 1x
        vm.warp(end);

        // bid a 2nd time for the rest of the volume, at end time
        USDT.approve(address(folio), amt);
        vm.expectEmit(true, false, false, true);
        emit IFolio.Bid(0, amt / 2, amt / 2);
        folio.bid(0, amt / 2, amt / 2, false, bytes(""));
        assertEq(USDC.balanceOf(address(folio)), 0, "wrong usdc balance");
        vm.stopPrank();
    }

    function test_auctionBidWithCallback() public {
        // bid in two chunks, one at start time and one at end time

        uint256 amt = D6_TOKEN_10K;
        vm.prank(dao);
        vm.expectEmit(true, true, true, true);
        emit IFolio.TradeApproved(0, address(USDC), address(USDT), 0, 0, MAX_EXCHANGE_RATE);
        folio.approveTrade(0, USDC, USDT, 0, MAX_EXCHANGE_RATE, 0, 0, MAX_TTL);

        vm.prank(priceCurator);
        vm.expectEmit(true, false, false, true);
        emit IFolio.TradeOpened(0, 10e27, 1e27, block.timestamp, block.timestamp + MAX_AUCTION_LENGTH);
        folio.openTrade(0, 10e27, 1e27); // 10x -> 1x

        // bid once at start time

        MockBidder mockBidder = new MockBidder(true);
        vm.prank(user1);
        USDT.transfer(address(mockBidder), amt * 5);
        vm.prank(address(mockBidder));
        vm.expectEmit(true, false, false, true);
        emit IFolio.Bid(0, amt / 2, amt * 5);
        folio.bid(0, amt / 2, amt * 5, true, bytes(""));
        assertEq(USDT.balanceOf(address(mockBidder)), 0, "wrong mock bidder balance");

        // check prices

        (, , , , , , , , , uint256 start, uint256 end, ) = folio.trades(0);
        assertEq(folio.getBid(0, start, amt), amt * 10, "wrong start bid amount"); // 10x
        assertEq(folio.getBid(0, (start + end) / 2, amt), 31622776602, "wrong mid bid amount"); // ~3.16x
        assertEq(folio.getBid(0, end, amt), amt, "wrong end bid amount"); // 1x

        // bid a 2nd time for the rest of the volume, at end time

        vm.warp(end);
        MockBidder mockBidder2 = new MockBidder(true);
        vm.prank(user1);
        USDT.transfer(address(mockBidder2), amt / 2);
        vm.prank(address(mockBidder2));
        vm.expectEmit(true, false, false, true);
        emit IFolio.Bid(0, amt / 2, amt / 2);
        folio.bid(0, amt / 2, amt / 2, true, bytes(""));
        assertEq(USDT.balanceOf(address(mockBidder2)), 0, "wrong mock bidder2 balance");
        assertEq(USDC.balanceOf(address(folio)), 0, "wrong usdc balance");
        vm.stopPrank();
    }

    function test_auctionTinyPrices() public {
        // 1e-19 price

        uint256 amt = D27_TOKEN_1;
        vm.prank(dao);
        vm.expectEmit(true, true, true, true);
        emit IFolio.TradeApproved(0, address(MEME), address(USDT), 0, 0, MAX_EXCHANGE_RATE);
        folio.approveTrade(0, MEME, USDT, 0, MAX_EXCHANGE_RATE, 0, 0, MAX_TTL);

        vm.prank(priceCurator);
        vm.expectEmit(true, false, false, true);
        emit IFolio.TradeOpened(0, 1e5, 1, block.timestamp, block.timestamp + MAX_AUCTION_LENGTH);
        folio.openTrade(0, 1e5, 1);

        // should have right bid at start, middle, and end of auction

        (, , , , , , , , , uint256 start, uint256 end, ) = folio.trades(0);
        assertEq(folio.getBid(0, start, amt), amt / 1e22, "wrong start bid amount");
        assertEq(folio.getBid(0, (start + end) / 2, amt), 316, "wrong mid bid amount");
        assertEq(folio.getBid(0, end, amt), 1, "wrong end bid amount");
    }

    function test_auctionKillTradeByTradeProposer() public {
        uint256 amt = D6_TOKEN_10K;
        vm.prank(dao);
        vm.expectEmit(true, true, true, true);
        emit IFolio.TradeApproved(0, address(USDC), address(USDT), 0, 0, MAX_EXCHANGE_RATE);
        folio.approveTrade(0, USDC, USDT, 0, MAX_EXCHANGE_RATE, 0, 0, MAX_TTL);

        vm.prank(priceCurator);
        vm.expectEmit(true, false, false, true);
        emit IFolio.TradeOpened(0, 10e27, 1e27, block.timestamp, block.timestamp + MAX_AUCTION_LENGTH);
        folio.openTrade(0, 10e27, 1e27); // 10x -> 1x

        // killTrade should not be callable by just anyone
        vm.expectRevert(IFolio.Folio__Unauthorized.selector);
        folio.killTrade(0);

        vm.startPrank(dao);
        vm.expectEmit(true, false, false, true);
        emit IFolio.TradeKilled(0);
        folio.killTrade(0);

        // next auction index should revert

        vm.expectRevert();
        folio.killTrade(1); // index out of bounds

        (, , , , , , , , , , uint256 end, ) = folio.trades(0);
        vm.expectRevert(IFolio.Folio__TradeNotOngoing.selector);
        folio.bid(0, amt, amt, false, bytes(""));

        vm.warp(end);
        vm.expectRevert(IFolio.Folio__TradeNotOngoing.selector);
        folio.bid(0, amt, amt, false, bytes(""));

        vm.warp(end + 1);
        vm.expectRevert(IFolio.Folio__TradeNotOngoing.selector);
        folio.bid(0, amt, amt, false, bytes(""));
        vm.stopPrank();
    }

    function test_auctionKillTradeByPriceCurator() public {
        uint256 amt = D6_TOKEN_10K;
        vm.prank(dao);
        vm.expectEmit(true, true, true, true);
        emit IFolio.TradeApproved(0, address(USDC), address(USDT), 0, 0, MAX_EXCHANGE_RATE);
        folio.approveTrade(0, USDC, USDT, 0, MAX_EXCHANGE_RATE, 0, 0, MAX_TTL);

        vm.prank(priceCurator);
        vm.expectEmit(true, false, false, true);
        emit IFolio.TradeOpened(0, 10e27, 1e27, block.timestamp, block.timestamp + MAX_AUCTION_LENGTH);
        folio.openTrade(0, 10e27, 1e27); // 10x -> 1x

        // killTrade should not be callable by just anyone
        vm.expectRevert(IFolio.Folio__Unauthorized.selector);
        folio.killTrade(0);

        vm.startPrank(priceCurator);
        vm.expectEmit(true, false, false, true);
        emit IFolio.TradeKilled(0);
        folio.killTrade(0);

        // next auction index should revert

        vm.expectRevert();
        folio.killTrade(1); // index out of bounds

        (, , , , , , , , , , uint256 end, ) = folio.trades(0);
        vm.expectRevert(IFolio.Folio__TradeNotOngoing.selector);
        folio.bid(0, amt, amt, false, bytes(""));

        vm.warp(end);
        vm.expectRevert(IFolio.Folio__TradeNotOngoing.selector);
        folio.bid(0, amt, amt, false, bytes(""));

        vm.warp(end + 1);
        vm.expectRevert(IFolio.Folio__TradeNotOngoing.selector);
        folio.bid(0, amt, amt, false, bytes(""));
        vm.stopPrank();
    }

    function test_auctionAboveMaxTTL() public {
        vm.prank(dao);
        vm.expectRevert(IFolio.Folio__InvalidTradeTTL.selector);
        folio.approveTrade(0, USDC, USDT, 0, MAX_EXCHANGE_RATE, 0, 0, MAX_TTL + 1);
    }

    function test_auctionNotOpenableUntilApproved() public {
        // should not be openable until approved

        vm.prank(dao);
        vm.expectRevert();
        folio.openTrade(0, 10e27, 1e27); // 10x -> 1x
    }

    function test_auctionNotOpenableTwice() public {
        vm.prank(dao);
        vm.expectEmit(true, true, true, true);
        emit IFolio.TradeApproved(0, address(USDC), address(USDT), 0, 0, MAX_EXCHANGE_RATE);
        folio.approveTrade(0, USDC, USDT, 0, MAX_EXCHANGE_RATE, 0, 0, MAX_TTL);

        vm.prank(priceCurator);
        vm.expectEmit(true, false, false, true);
        emit IFolio.TradeOpened(0, 1e27, 1e27, block.timestamp, block.timestamp + MAX_AUCTION_LENGTH);
        folio.openTrade(0, 1e27, 1e27);

        // Revert if tried to reopen
        vm.prank(priceCurator);
        vm.expectRevert(IFolio.Folio__TradeCannotBeOpened.selector);
        folio.openTrade(0, 1e27, 1e27);
    }

    function test_auctionNotLaunchableAfterTimeout() public {
        vm.prank(dao);
        folio.approveTrade(0, USDC, USDT, 0, MAX_EXCHANGE_RATE, 0, 0, MAX_TRADE_DELAY);

        // should not be openable after launchTimeout

        (, , , , , , , , uint256 launchTimeout, , , ) = folio.trades(0);
        vm.warp(launchTimeout + 1);
        vm.prank(priceCurator);
        vm.expectRevert(IFolio.Folio__TradeTimeout.selector);
        folio.openTrade(0, 10e27, 1e27); // 10x -> 1x
    }

    function test_auctionNotAvailableBeforeOpen() public {
        uint256 amt = D6_TOKEN_1;
        vm.prank(dao);
        folio.approveTrade(0, USDC, USDT, 0, MAX_EXCHANGE_RATE, 0, 0, MAX_TTL);

        // auction should not be biddable before openTrade

        vm.expectRevert(IFolio.Folio__TradeNotOngoing.selector);
        folio.bid(0, amt, amt, false, bytes(""));
    }

    function test_auctionNotAvailableAfterEnd() public {
        uint256 amt = D6_TOKEN_1;
        vm.prank(dao);
        folio.approveTrade(0, USDC, USDT, 0, MAX_EXCHANGE_RATE, 0, 0, MAX_TTL);

        vm.prank(priceCurator);
        folio.openTrade(0, 10e27, 1e27); // 10x -> 1x

        // auction should not biddable after end

        (, , , , , , , , , , uint256 end, ) = folio.trades(0);
        vm.warp(end + 1);
        vm.expectRevert(IFolio.Folio__TradeNotOngoing.selector);
        folio.bid(0, amt, amt, false, bytes(""));
    }

    function test_auctionOnlyPriceCuratorCanBypassDelay() public {
        vm.startPrank(dao);
        folio.approveTrade(0, USDC, USDT, 0, MAX_EXCHANGE_RATE, 1, 1, MAX_TTL);

        // dao should not be able to open trade because not price curator

        vm.expectRevert(
            abi.encodeWithSelector(IAccessControl.AccessControlUnauthorizedAccount.selector, dao, folio.PRICE_CURATOR())
        );
        folio.openTrade(0, 1, 1); // 10x -> 1x

        vm.expectRevert(IFolio.Folio__TradeCannotBeOpenedPermissionlesslyYet.selector);
        folio.openTradePermissionlessly(0);

        // but should be possible after trading delay

        (, , , , , , , uint256 availableAt, , , , ) = folio.trades(0);
        vm.warp(availableAt);
        folio.openTradePermissionlessly(0);
        vm.stopPrank();
    }

    function test_permissionlessAuctionNotAvailableForZeroPricedTrades() public {
        vm.startPrank(dao);
<<<<<<< HEAD
        folio.approveTrade(0, USDC, USDT, 0, MAX_EXCHANGE_RATE, 1e27, 1e27, MAX_TTL);
=======
        folio.approveTrade(0, USDC, USDT, 0, MAX_EXCHANGE_RATE, 1e18, 1e18, MAX_TTL);
>>>>>>> ba58da00

        // dao should not be able to open trade because not price curator

        vm.expectRevert(
            abi.encodeWithSelector(IAccessControl.AccessControlUnauthorizedAccount.selector, dao, folio.PRICE_CURATOR())
        );
        folio.openTrade(0, 1e27, 1e27);

        vm.expectRevert(IFolio.Folio__TradeCannotBeOpenedPermissionlesslyYet.selector);
        folio.openTradePermissionlessly(0);

        // but should be possible after trading delay

        (, , , , , , , uint256 availableAt, , , , ) = folio.trades(0);
        vm.warp(availableAt);
        folio.openTradePermissionlessly(0);
        vm.stopPrank();
    }

    function test_auctionDishonestCallback() public {
        uint256 amt = D6_TOKEN_1;
        vm.prank(dao);
        folio.approveTrade(0, USDC, USDT, 0, MAX_EXCHANGE_RATE, 0, 0, MAX_TTL);

        vm.prank(priceCurator);
        folio.openTrade(0, 1e27, 1e27); // 1x

        // dishonest callback that returns fewer tokens than expected

        MockBidder mockBidder = new MockBidder(false);
        USDT.transfer(address(mockBidder), amt);
        vm.prank(address(mockBidder));
        vm.expectRevert(abi.encodeWithSelector(IFolio.Folio__InsufficientBid.selector));
        folio.bid(0, amt, amt, true, bytes(""));
    }

    function test_parallelAuctions() public {
        // launch two auction in parallel to sell ALL USDC/DAI

        uint256 amt1 = USDC.balanceOf(address(folio));
        uint256 amt2 = DAI.balanceOf(address(folio));
        vm.prank(dao);
        folio.approveTrade(0, USDC, USDT, 0, MAX_EXCHANGE_RATE, 0, 0, MAX_TTL);
        vm.prank(dao);
        folio.approveTrade(1, DAI, USDT, 0, MAX_EXCHANGE_RATE, 0, 0, MAX_TTL);

        vm.prank(priceCurator);
        folio.openTrade(0, 10e27, 1e27); // 10x -> 1x
        vm.prank(priceCurator);
        folio.openTrade(1, 100e6, 1e6); // 100x -> 1x

        // bid in first auction for half volume at start

        vm.startPrank(user1);
        USDT.approve(address(folio), amt1 * 5);
        folio.bid(0, amt1 / 2, amt1 * 5, false, bytes(""));

        // advance halfway and bid for full volume of second auction

        (, , , , , , , , , uint256 start, uint256 end, ) = folio.trades(0);
        vm.warp(start + (end - start) / 2);
        uint256 bidAmt = (amt2 * 40) / 1e12; // adjust for decimals
        USDT.approve(address(folio), bidAmt);
        folio.bid(1, amt2, bidAmt, false, bytes("")); // ~31.6x

        // advance to end and bid for rest of first auction

        vm.warp(end);
        USDT.approve(address(folio), amt1 / 2);
        folio.bid(0, amt1 / 2, amt1 / 2, false, bytes(""));

        // auctions are over, should have no USDC + DAI left

        assertEq(folio.lot(0, end), 0, "unfinished auction 1");
        assertEq(folio.lot(1, start + (end - start) / 2), 0, "unfinished auction 2");
        assertEq(USDC.balanceOf(address(folio)), 0, "wrong usdc balance");
        assertEq(DAI.balanceOf(address(folio)), 0, "wrong dai balance");
    }

    function test_auctionPriceRange() public {
        for (uint256 i = MAX_EXCHANGE_RATE; i > 0; i /= 10) {
            uint256 index = folio.nextTradeId();

            vm.prank(dao);
            folio.approveTrade(index, MEME, USDC, 0, MAX_EXCHANGE_RATE, 0, 0, MAX_TTL);

            // should not revert at top or bottom end
            vm.prank(priceCurator);
            uint256 endPrice = i / MAX_PRICE_RANGE;
            folio.openTrade(index, i, endPrice > i ? endPrice : i);
            (, , , , , , , , , uint256 start, uint256 end, ) = folio.trades(index);
            folio.getPrice(index, start);
            folio.getPrice(index, end);
        }
    }

    function test_priceCalculationGasCost() public {
        vm.prank(dao);
        folio.approveTrade(0, USDC, USDT, 0, MAX_EXCHANGE_RATE, 0, 0, MAX_TTL);

        vm.prank(priceCurator);
<<<<<<< HEAD
        folio.openTrade(0, 10e27, 1e27); // 10x -> 1x
=======
        folio.openTrade(0, 10e18, 1e18); // 10x -> 1x
>>>>>>> ba58da00
        (, , , , , , , , , , uint256 end, ) = folio.trades(0);

        vm.startSnapshotGas("getPrice()");
        folio.getPrice(0, end);
        vm.stopSnapshotGas();
    }

    function test_upgrade() public {
        // Deploy and register new factory with version 2.0.0
        FolioDeployer newDeployerV2 = new FolioDeployerV2(
            address(daoFeeRegistry),
            address(versionRegistry),
            governanceDeployer
        );
        versionRegistry.registerVersion(newDeployerV2);

        // Check implementation for new version
        bytes32 newVersion = keccak256("2.0.0");
        address impl = versionRegistry.getImplementationForVersion(newVersion);
        assertEq(impl, newDeployerV2.folioImplementation());

        // Check current version
        assertEq(folio.version(), "1.0.0");

        // upgrade to V2 with owner
        vm.prank(owner);
        proxyAdmin.upgradeToVersion(address(folio), keccak256("2.0.0"), "");
        assertEq(folio.version(), "2.0.0");
    }

    function test_cannotUpgradeToVersionNotInRegistry() public {
        // Check current version
        assertEq(folio.version(), "1.0.0");

        // Attempt to upgrade to V2 (not registered)
        vm.prank(owner);
        vm.expectRevert();
        proxyAdmin.upgradeToVersion(address(folio), keccak256("2.0.0"), "");

        // still on old version
        assertEq(folio.version(), "1.0.0");
    }

    function test_cannotUpgradeToDeprecatedVersion() public {
        // Deploy and register new factory with version 2.0.0
        FolioDeployer newDeployerV2 = new FolioDeployerV2(
            address(daoFeeRegistry),
            address(versionRegistry),
            governanceDeployer
        );
        versionRegistry.registerVersion(newDeployerV2);

        // deprecate version
        versionRegistry.deprecateVersion(keccak256("2.0.0"));

        // Check current version
        assertEq(folio.version(), "1.0.0");

        // Attempt to upgrade to V2 (deprecated)
        vm.prank(owner);
        vm.expectRevert(FolioProxyAdmin.VersionDeprecated.selector);
        proxyAdmin.upgradeToVersion(address(folio), keccak256("2.0.0"), "");

        // still on old version
        assertEq(folio.version(), "1.0.0");
    }

    function test_cannotUpgradeIfNotOwnerOfProxyAdmin() public {
        // Deploy and register new factory with version 2.0.0
        FolioDeployer newDeployerV2 = new FolioDeployerV2(
            address(daoFeeRegistry),
            address(versionRegistry),
            governanceDeployer
        );
        versionRegistry.registerVersion(newDeployerV2);

        // Attempt to upgrade to V2 with random user
        vm.prank(user1);
        vm.expectRevert(abi.encodeWithSelector(Ownable.OwnableUnauthorizedAccount.selector, user1));
        proxyAdmin.upgradeToVersion(address(folio), keccak256("2.0.0"), "");
    }

    function test_cannotCallAnyOtherFunctionFromProxyAdmin() public {
        // Attempt to call other functions in folio from ProxyAdmin
        vm.prank(address(proxyAdmin));
        vm.expectRevert(abi.encodeWithSelector(FolioProxy.ProxyDeniedAdminAccess.selector));
        folio.version();
    }

    function test_cannotUpgradeFolioDirectly() public {
        // Deploy and register new factory with version 2.0.0
        FolioDeployer newDeployerV2 = new FolioDeployerV2(
            address(daoFeeRegistry),
            address(versionRegistry),
            governanceDeployer
        );
        versionRegistry.registerVersion(newDeployerV2);

        // Get implementation for new version
        bytes32 newVersion = keccak256("2.0.0");
        address impl = versionRegistry.getImplementationForVersion(newVersion);
        assertEq(impl, newDeployerV2.folioImplementation());

        // Attempt to upgrade to V2 directly on the proxy
        vm.expectRevert();
        ITransparentUpgradeableProxy(address(folio)).upgradeToAndCall(impl, "");
    }

    function test_auctionCannotBidIfExceedsSlippage() public {
        uint256 amt = D6_TOKEN_1;
        vm.prank(dao);
        vm.expectEmit(true, true, true, true);
        emit IFolio.TradeApproved(0, address(USDC), address(USDT), 0, 0, MAX_EXCHANGE_RATE);
        folio.approveTrade(0, USDC, USDT, 0, MAX_EXCHANGE_RATE, 0, 0, MAX_TTL);

        vm.prank(priceCurator);
        vm.expectEmit(true, false, false, true);
        emit IFolio.TradeOpened(0, 1e27, 1e27, block.timestamp, block.timestamp + MAX_AUCTION_LENGTH);
        folio.openTrade(0, 1e27, 1e27);

        // bid once at start time
        vm.startPrank(user1);
        USDT.approve(address(folio), amt);
        vm.expectRevert(IFolio.Folio__SlippageExceeded.selector);
        folio.bid(0, amt, 1, false, bytes(""));
    }

    function test_auctionCannotBidWithInsufficientBalance() public {
        uint256 amt = D6_TOKEN_10K;
        vm.prank(dao);
        vm.expectEmit(true, true, true, true);
        emit IFolio.TradeApproved(0, address(USDC), address(USDT), 0, 0, MAX_EXCHANGE_RATE);
        folio.approveTrade(0, USDC, USDT, 0, MAX_EXCHANGE_RATE, 0, 0, MAX_TTL);

        vm.prank(priceCurator);
        vm.expectEmit(true, false, false, true);
        emit IFolio.TradeOpened(0, 1e27, 1e27, block.timestamp, block.timestamp + MAX_AUCTION_LENGTH);
        folio.openTrade(0, 1e27, 1e27);

        // bid once at start time
        vm.startPrank(user1);
        USDT.approve(address(folio), amt + 1);
        vm.expectRevert(IFolio.Folio__InsufficientBalance.selector);
        folio.bid(0, amt + 1, amt + 1, false, bytes("")); // no balance
    }

    function test_auctionCannotApproveTradeWithInvalidId() public {
        vm.prank(dao);
        vm.expectRevert(IFolio.Folio__InvalidTradeId.selector);
        folio.approveTrade(2, USDC, USDT, 0, MAX_EXCHANGE_RATE, 0, 0, MAX_TTL);
    }

    function test_auctionCannotApproveTradeWithInvalidTokens() public {
        vm.prank(dao);
        vm.expectRevert(IFolio.Folio__InvalidTradeTokens.selector);
        folio.approveTrade(0, IERC20(address(0)), USDT, 0, MAX_EXCHANGE_RATE, 0, 0, MAX_TTL);

        vm.prank(dao);
        vm.expectRevert(IFolio.Folio__InvalidTradeTokens.selector);
        folio.approveTrade(0, USDC, IERC20(address(0)), 0, MAX_EXCHANGE_RATE, 0, 0, MAX_TTL);
    }

    function test_auctionCannotApproveTradeWithInvalidSellAmount() public {
        vm.prank(dao);
        vm.expectRevert(IFolio.Folio__InvalidBuyLimit.selector);
        folio.approveTrade(0, USDC, USDT, 0, 0, 0, 0, MAX_TTL);
    }

    function test_auctionCannotApproveTradeWithInvalidPrices() public {
        vm.prank(dao);
        vm.expectRevert(IFolio.Folio__InvalidPrices.selector);
        folio.approveTrade(0, USDC, USDT, 0, MAX_EXCHANGE_RATE, 0, 1, MAX_TTL);
    }

    function test_auctionCannotOpenTradeWithInvalidPrices() public {
        vm.prank(dao);
        vm.expectEmit(true, true, true, true);
<<<<<<< HEAD
        emit IFolio.TradeApproved(0, address(USDC), address(USDT), 1e27, 0, MAX_EXCHANGE_RATE);
        folio.approveTrade(0, USDC, USDT, 0, MAX_EXCHANGE_RATE, 1e27, 1e27, MAX_TTL);
=======
        emit IFolio.TradeApproved(0, address(USDC), address(USDT), 1e18, 0, MAX_EXCHANGE_RATE);
        folio.approveTrade(0, USDC, USDT, 0, MAX_EXCHANGE_RATE, 1e18, 1e18, MAX_TTL);
>>>>>>> ba58da00

        //  Revert if tried to open (smaller start price)
        vm.prank(priceCurator);
        vm.expectRevert(IFolio.Folio__InvalidPrices.selector);
        folio.openTrade(0, 0.5e27, 1e27);

        //  Revert if tried to open (smaller end price)
        vm.prank(priceCurator);
        vm.expectRevert(IFolio.Folio__InvalidPrices.selector);
        folio.openTrade(0, 1e27, 0.5e27);

        //  Revert if tried to open (more than 100x start price)
        vm.prank(priceCurator);
        vm.expectRevert(IFolio.Folio__InvalidPrices.selector);
        folio.openTrade(0, 101e27, 50e27);

        //  Revert if tried to open (start < end price)
        vm.prank(priceCurator);
        vm.expectRevert(IFolio.Folio__InvalidPrices.selector);
        folio.openTrade(0, 50e27, 55e27);
    }

    function test_auctionCannotOpenTradeWithZeroPrice() public {
        vm.prank(dao);
        vm.expectEmit(true, true, true, true);
        emit IFolio.TradeApproved(0, address(USDC), address(USDT), 0, 0, MAX_EXCHANGE_RATE);
        folio.approveTrade(0, USDC, USDT, 0, MAX_EXCHANGE_RATE, 0, 0, MAX_TTL);

        //  Revert if tried to open with zero price
        vm.prank(priceCurator);
        vm.expectRevert(IFolio.Folio__InvalidPrices.selector);
        folio.openTrade(0, 0, 0);
    }

    function test_redeemMaxSlippage() public {
        assertEq(folio.balanceOf(user1), 0, "wrong starting user1 balance");
        vm.startPrank(user1);
        USDC.approve(address(folio), type(uint256).max);
        DAI.approve(address(folio), type(uint256).max);
        MEME.approve(address(folio), type(uint256).max);
        folio.mint(1e22, user1);
        assertEq(folio.balanceOf(user1), 1e22 - 1e22 / 2000, "wrong user1 balance");

        (address[] memory basket, uint256[] memory amounts) = folio.toAssets(5e21, Math.Rounding.Floor);

        amounts[0] += 1;
        vm.expectRevert(abi.encodeWithSelector(IFolio.Folio__InvalidAssetAmount.selector, basket[0]));
        folio.redeem(5e21, user1, basket, amounts);

        amounts[0] -= 1; // restore amounts
        basket[2] = address(USDT); // not in basket
        vm.expectRevert(IFolio.Folio__InvalidAsset.selector);
        folio.redeem(5e21, user1, basket, amounts);

        address[] memory smallerBasket = new address[](0);
        vm.expectRevert(IFolio.Folio__InvalidArrayLengths.selector);
        folio.redeem(5e21, user1, smallerBasket, amounts);
    }

    function test_poke() public {
        uint256 prevBlockTimestamp = folio.lastPoke();

        // fast forward, accumulate fees
        vm.warp(block.timestamp + YEAR_IN_SECONDS);
        vm.roll(block.number + 1000000);
        uint256 pendingFeeShares = folio.getPendingFeeShares();

        assertEq(folio.daoPendingFeeShares(), 0, "wrong dao pending fee shares");
        assertEq(folio.feeRecipientsPendingFeeShares(), 0, "wrong fee recipients pending fee shares");

        // call poke
        folio.poke();
        assertEq(folio.lastPoke(), block.timestamp);
        assertGt(block.timestamp, prevBlockTimestamp);

        // after poke
        assertEq(folio.daoPendingFeeShares(), 0, "wrong dao pending fee shares");
        assertEq(folio.feeRecipientsPendingFeeShares(), pendingFeeShares, "wrong fee recipients pending fee shares");

        // no-op if already poked
        folio.poke(); // collect shares
    }
}<|MERGE_RESOLUTION|>--- conflicted
+++ resolved
@@ -1143,11 +1143,7 @@
 
     function test_permissionlessAuctionNotAvailableForZeroPricedTrades() public {
         vm.startPrank(dao);
-<<<<<<< HEAD
         folio.approveTrade(0, USDC, USDT, 0, MAX_EXCHANGE_RATE, 1e27, 1e27, MAX_TTL);
-=======
-        folio.approveTrade(0, USDC, USDT, 0, MAX_EXCHANGE_RATE, 1e18, 1e18, MAX_TTL);
->>>>>>> ba58da00
 
         // dao should not be able to open trade because not price curator
 
@@ -1249,11 +1245,7 @@
         folio.approveTrade(0, USDC, USDT, 0, MAX_EXCHANGE_RATE, 0, 0, MAX_TTL);
 
         vm.prank(priceCurator);
-<<<<<<< HEAD
         folio.openTrade(0, 10e27, 1e27); // 10x -> 1x
-=======
-        folio.openTrade(0, 10e18, 1e18); // 10x -> 1x
->>>>>>> ba58da00
         (, , , , , , , , , , uint256 end, ) = folio.trades(0);
 
         vm.startSnapshotGas("getPrice()");
@@ -1431,13 +1423,8 @@
     function test_auctionCannotOpenTradeWithInvalidPrices() public {
         vm.prank(dao);
         vm.expectEmit(true, true, true, true);
-<<<<<<< HEAD
         emit IFolio.TradeApproved(0, address(USDC), address(USDT), 1e27, 0, MAX_EXCHANGE_RATE);
         folio.approveTrade(0, USDC, USDT, 0, MAX_EXCHANGE_RATE, 1e27, 1e27, MAX_TTL);
-=======
-        emit IFolio.TradeApproved(0, address(USDC), address(USDT), 1e18, 0, MAX_EXCHANGE_RATE);
-        folio.approveTrade(0, USDC, USDT, 0, MAX_EXCHANGE_RATE, 1e18, 1e18, MAX_TTL);
->>>>>>> ba58da00
 
         //  Revert if tried to open (smaller start price)
         vm.prank(priceCurator);

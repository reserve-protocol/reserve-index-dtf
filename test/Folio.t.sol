--- conflicted
+++ resolved
@@ -402,11 +402,6 @@
     }
 
     function test_atomicBidWithoutCallback() public {
-<<<<<<< HEAD
-=======
-        _deployTestFolio();
-
->>>>>>> 1cd07368
         // bid in two chunks, one at start time and one at end time
 
         uint256 amt = D6_TOKEN_1;
@@ -422,11 +417,7 @@
         USDT.approve(address(folio), amt);
         folio.bid(0, amt / 2, amt / 2, false, bytes(""));
 
-<<<<<<< HEAD
         (, , , , , , , , uint256 start, uint256 end, ) = folio.trades(0);
-=======
-        (, , , , , , , uint256 start, uint256 end) = folio.trades(0);
->>>>>>> 1cd07368
         assertEq(folio.getBidAmount(0, amt, start), amt, "wrong start bid amount"); // 1x
         assertEq(folio.getBidAmount(0, amt, (start + end) / 2), amt, "wrong mid bid amount"); // 1x
         assertEq(folio.getBidAmount(0, amt, end), amt, "wrong end bid amount"); // 1x
@@ -438,20 +429,11 @@
         assertEq(USDC.balanceOf(address(folio)), D6_TOKEN_10K - D6_TOKEN_1, "wrong usdc balance");
         vm.stopPrank();
 
-<<<<<<< HEAD
         (, , , uint256 sellAmount, , , , , , , ) = folio.trades(0);
-=======
-        (, , , uint256 sellAmount, , , , , ) = folio.trades(0);
->>>>>>> 1cd07368
         assertEq(sellAmount, 0, "auction should be empty");
     }
 
     function test_atomicBidWithCallback() public {
-<<<<<<< HEAD
-=======
-        _deployTestFolio();
-
->>>>>>> 1cd07368
         // bid in two chunks, one at start time and one at end time
 
         uint256 amt = D6_TOKEN_1;
@@ -470,11 +452,7 @@
         folio.bid(0, amt / 2, amt / 2, true, bytes(""));
         assertEq(USDT.balanceOf(address(mockBidder)), 0, "wrong mock bidder balance");
 
-<<<<<<< HEAD
         (, , , , , , , , uint256 start, uint256 end, ) = folio.trades(0);
-=======
-        (, , , , , , , uint256 start, uint256 end) = folio.trades(0);
->>>>>>> 1cd07368
         assertEq(folio.getBidAmount(0, amt, start), amt, "wrong start bid amount"); // 1x
         assertEq(folio.getBidAmount(0, amt, (start + end) / 2), amt, "wrong mid bid amount"); // 1x
         assertEq(folio.getBidAmount(0, amt, end), amt, "wrong end bid amount"); // 1x
@@ -491,11 +469,7 @@
         assertEq(USDC.balanceOf(address(folio)), D6_TOKEN_10K - D6_TOKEN_1, "wrong usdc balance");
         vm.stopPrank();
 
-<<<<<<< HEAD
         (, , , uint256 sellAmount, , , , , , , ) = folio.trades(0);
-=======
-        (, , , uint256 sellAmount, , , , , ) = folio.trades(0);
->>>>>>> 1cd07368
         assertEq(sellAmount, 0, "auction should be empty");
     }
 
@@ -582,11 +556,7 @@
 
         // check prices
 
-<<<<<<< HEAD
         (, , , , , , , , uint256 start, uint256 end, ) = folio.trades(0);
-=======
-        (, , , , , , , uint256 start, uint256 end) = folio.trades(0);
->>>>>>> 1cd07368
         assertEq(folio.getBidAmount(0, amt, start), amt * 10, "wrong start bid amount"); // 10x
         assertEq(folio.getBidAmount(0, amt, (start + end) / 2), 3162278, "wrong mid bid amount"); // ~3.16x
         assertEq(folio.getBidAmount(0, amt, end), amt + 1, "wrong end bid amount"); // 1x + 1
@@ -605,11 +575,6 @@
     }
 
     function test_auctionKillTrade() public {
-<<<<<<< HEAD
-=======
-        _deployTestFolio();
-
->>>>>>> 1cd07368
         uint256 amt = D6_TOKEN_1;
         vm.prank(dao);
         folio.approveTrade(0, USDC, USDT, amt, 0, 0, type(uint256).max);
@@ -623,11 +588,7 @@
         vm.expectRevert();
         folio.killTrade(1); // index out of bounds
 
-<<<<<<< HEAD
         (, , , , , , , , , uint256 end, ) = folio.trades(0);
-=======
-        (, , , , , , , , uint256 end) = folio.trades(0);
->>>>>>> 1cd07368
         vm.expectRevert(IFolio.Folio__TradeNotOngoing.selector);
         folio.bid(0, amt, amt, false, bytes(""));
 
@@ -642,11 +603,6 @@
     }
 
     function test_auctionNotOpenableUntilApproved() public {
-<<<<<<< HEAD
-=======
-        _deployTestFolio();
-
->>>>>>> 1cd07368
         // should not be openable until approved
 
         vm.prank(dao);
@@ -655,7 +611,6 @@
     }
 
     function test_auctionNotLaunchableAfterTimeout() public {
-<<<<<<< HEAD
         uint256 amt = D6_TOKEN_1;
         vm.prank(dao);
         folio.approveTrade(0, USDC, USDT, amt, 0, 0, MAX_TRADE_DELAY);
@@ -663,17 +618,6 @@
         // should not be openable after launchTimeout
 
         (, , , , , , , uint256 launchTimeout, , , ) = folio.trades(0);
-=======
-        _deployTestFolio();
-
-        uint256 amt = D6_TOKEN_1;
-        vm.prank(dao);
-        folio.approveTrade(0, USDC, USDT, amt, 0, 0, 1 days);
-
-        // should not be openable after launchTimeout
-
-        (, , , , , , uint256 launchTimeout, , ) = folio.trades(0);
->>>>>>> 1cd07368
         vm.warp(launchTimeout + 1);
         vm.prank(priceCurator);
         vm.expectRevert(IFolio.Folio__TradeTimeout.selector);
@@ -681,11 +625,6 @@
     }
 
     function test_auctionNotAvailableBeforeOpen() public {
-<<<<<<< HEAD
-=======
-        _deployTestFolio();
-
->>>>>>> 1cd07368
         uint256 amt = D6_TOKEN_1;
         vm.prank(dao);
         folio.approveTrade(0, USDC, USDT, amt, 0, 0, type(uint256).max);
@@ -697,11 +636,6 @@
     }
 
     function test_auctionNotAvailableAfterEnd() public {
-<<<<<<< HEAD
-=======
-        _deployTestFolio();
-
->>>>>>> 1cd07368
         uint256 amt = D6_TOKEN_1;
         vm.prank(dao);
         folio.approveTrade(0, USDC, USDT, amt, 0, 0, type(uint256).max);
@@ -711,22 +645,13 @@
 
         // auction should not biddable after end
 
-<<<<<<< HEAD
         (, , , , , , , , , uint256 end, ) = folio.trades(0);
-=======
-        (, , , , , , , , uint256 end) = folio.trades(0);
->>>>>>> 1cd07368
         vm.warp(end + 1);
         vm.expectRevert(IFolio.Folio__TradeNotOngoing.selector);
         folio.bid(0, amt, amt, false, bytes(""));
     }
 
     function test_auctionRequiresBalanceToOpen() public {
-<<<<<<< HEAD
-=======
-        _deployTestFolio();
-
->>>>>>> 1cd07368
         // can approve trade without balance
 
         uint256 bal = USDC.balanceOf(address(folio));
@@ -740,7 +665,6 @@
         folio.openTrade(0, 10e18, 1e18);
     }
 
-<<<<<<< HEAD
     function test_auctionOnlyPriceCuratorCanBypassDelay() public {
         uint256 amt = D6_TOKEN_1;
         vm.startPrank(dao);
@@ -788,11 +712,6 @@
     }
 
     function test_parallelAuctions() public {
-=======
-    function test_parallelAuctions() public {
-        _deployTestFolio();
-
->>>>>>> 1cd07368
         // launch two auction in parallel to sell ALL USDC/DAI
 
         uint256 amt1 = USDC.balanceOf(address(folio));
@@ -815,11 +734,7 @@
 
         // advance halfway and bid for full volume of second auction
 
-<<<<<<< HEAD
         (, , , , , , , , uint256 start, uint256 end, ) = folio.trades(0);
-=======
-        (, , , , , , , uint256 start, uint256 end) = folio.trades(0);
->>>>>>> 1cd07368
         vm.warp(start + (end - start) / 2);
         uint256 bidAmt = (amt2 * 40) / 1e12; // adjust for decimals
         USDT.approve(address(folio), bidAmt);
@@ -833,7 +748,6 @@
 
         // auctions are over, should have no USDC + DAI left
 
-<<<<<<< HEAD
         (, , , uint256 sellAmount, , , , , , , ) = folio.trades(0);
         assertEq(sellAmount, 0, "unfinished auction 1");
         (, , , sellAmount, , , , , , , ) = folio.trades(1);
@@ -854,13 +768,5 @@
         vm.startSnapshotGas("getPrice()");
         folio.getPrice(0, end);
         vm.stopSnapshotGas();
-=======
-        (, , , uint256 sellAmount, , , , , ) = folio.trades(0);
-        assertEq(sellAmount, 0, "unfinished auction 1");
-        (, , , sellAmount, , , , , ) = folio.trades(1);
-        assertEq(sellAmount, 0, "unfinished auction 2");
-        assertEq(USDC.balanceOf(address(folio)), 0, "wrong usdc balance");
-        assertEq(DAI.balanceOf(address(folio)), 0, "wrong dai balance");
->>>>>>> 1cd07368
     }
 }
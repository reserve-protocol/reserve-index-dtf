// SPDX-License-Identifier: MIT
pragma solidity 0.8.28;

import { IERC20Metadata } from "@openzeppelin/contracts/token/ERC20/extensions/IERC20Metadata.sol";
import { IFolio } from "contracts/interfaces/IFolio.sol";
import { Folio, MAX_AUCTION_LENGTH, MAX_TRADE_DELAY, MAX_FOLIO_FEE, MAX_TTL, MAX_PRICE_RANGE, MAX_RATE } from "contracts/Folio.sol";
import "./base/BaseExtremeTest.sol";

contract ExtremeTest is BaseExtremeTest {
    IFolio.Range internal FULL_SELL = IFolio.Range(0, 0, MAX_RATE);
    IFolio.Range internal FULL_BUY = IFolio.Range(MAX_RATE, MAX_RATE, MAX_RATE);

    function _deployTestFolio(
        address[] memory _tokens,
        uint256[] memory _amounts,
        uint256 initialSupply,
        uint256 folioFee,
        uint256 mintingFee,
        IFolio.FeeRecipient[] memory recipients
    ) public {
        string memory deployGasTag = string.concat(
            "deployFolio(",
            vm.toString(_tokens.length),
            " tokens, ",
            vm.toString(initialSupply),
            " amount, ",
            vm.toString(IERC20Metadata(_tokens[0]).decimals()),
            " decimals)"
        );

        // create folio
        vm.startPrank(owner);
        for (uint256 i = 0; i < _tokens.length; i++) {
            IERC20(_tokens[i]).approve(address(folioDeployer), type(uint256).max);
        }
        vm.startSnapshotGas(deployGasTag);
        (folio, proxyAdmin) = createFolio(
            _tokens,
            _amounts,
            initialSupply,
            MAX_TRADE_DELAY,
            MAX_AUCTION_LENGTH,
            recipients,
            folioFee,
            mintingFee,
            owner,
            dao,
            tradeLauncher
        );
        vm.stopSnapshotGas(deployGasTag);
        vm.stopPrank();
    }

    function test_mint_redeem_extreme() public {
        // Process all test combinations
        for (uint256 i; i < mintRedeemTestParams.length; i++) {
            run_mint_redeem_scenario(mintRedeemTestParams[i]);
        }
    }

    function test_trading_extreme() public {
        // Process all test combinations
        for (uint256 i; i < tradingTestParams.length; i++) {
            run_trading_scenario(tradingTestParams[i]);
        }
    }

    function test_fees_extreme() public {
        deployCoins();

        // Process all test combinations
        uint256 snapshot = vm.snapshotState();
        for (uint256 i; i < feeTestParams.length; i++) {
            run_fees_scenario(feeTestParams[i]);
            vm.revertToState(snapshot);
        }
    }

    function run_mint_redeem_scenario(MintRedeemTestParams memory p) public {
        string memory mintGasTag = string.concat(
            "mint(",
            vm.toString(p.numTokens),
            " tokens, ",
            vm.toString(p.amount),
            " amount, ",
            vm.toString(p.decimals),
            " decimals)"
        );
        string memory redeemGasTag = string.concat(
            "redeem(",
            vm.toString(p.numTokens),
            " tokens, ",
            vm.toString(p.amount),
            " amount, ",
            vm.toString(p.decimals),
            " decimals)"
        );

        // Create and mint tokens
        address[] memory tokens = new address[](p.numTokens);
        uint256[] memory amounts = new uint256[](p.numTokens);
        for (uint256 j = 0; j < p.numTokens; j++) {
            tokens[j] = address(
                deployCoin(string(abi.encodePacked("Token", j)), string(abi.encodePacked("TKN", j)), p.decimals)
            );
            amounts[j] = p.amount;
            mintTokens(tokens[j], getActors(), amounts[j] * 2);
        }

        // deploy folio
        uint256 initialSupply = p.amount * 1e18;
        uint256 folioFee = MAX_FOLIO_FEE;
        IFolio.FeeRecipient[] memory recipients = new IFolio.FeeRecipient[](2);
        recipients[0] = IFolio.FeeRecipient(owner, 0.9e18);
        recipients[1] = IFolio.FeeRecipient(feeReceiver, 0.1e18);
        _deployTestFolio(tokens, amounts, initialSupply, folioFee, 0, recipients);

        // check deployment
        assertEq(folio.totalSupply(), initialSupply, "wrong total supply");
        assertEq(folio.balanceOf(owner), initialSupply, "wrong owner balance");
        (address[] memory _assets, ) = folio.totalAssets();

        assertEq(_assets.length, p.numTokens, "wrong assets length");
        for (uint256 j = 0; j < p.numTokens; j++) {
            assertEq(_assets[j], tokens[j], "wrong asset");
            assertEq(IERC20(tokens[j]).balanceOf(address(folio)), amounts[j], "wrong folio token balance");
        }
        assertEq(folio.balanceOf(user1), 0, "wrong starting user1 balance");

        // Mint
        vm.startPrank(user1);
        uint256[] memory startingBalancesUser = new uint256[](tokens.length);
        uint256[] memory startingBalancesFolio = new uint256[](tokens.length);
        for (uint256 j = 0; j < tokens.length; j++) {
            IERC20 _token = IERC20(tokens[j]);
            startingBalancesUser[j] = _token.balanceOf(address(user1));
            startingBalancesFolio[j] = _token.balanceOf(address(folio));
            _token.approve(address(folio), type(uint256).max);
        }
        // mint folio
        uint256 mintAmount = p.amount * 1e18;
        vm.startSnapshotGas(mintGasTag);
        folio.mint(mintAmount, user1);
        vm.stopSnapshotGas(mintGasTag);
        vm.stopPrank();

        // check balances
        assertEq(folio.balanceOf(user1), mintAmount - mintAmount / 2000, "wrong user1 balance");
        for (uint256 j = 0; j < tokens.length; j++) {
            IERC20 _token = IERC20(tokens[j]);

            uint256 tolerance = (p.decimals > 18) ? 10 ** (p.decimals - 18) : 1;
            assertApproxEqAbs(
                _token.balanceOf(address(folio)),
                startingBalancesFolio[j] + amounts[j],
                tolerance,
                "wrong folio token balance"
            );

            assertApproxEqAbs(
                _token.balanceOf(address(user1)),
                startingBalancesUser[j] - amounts[j],
                tolerance,
                "wrong user1 token balance"
            );

            // update values for redeem check
            startingBalancesFolio[j] = _token.balanceOf(address(folio));
            startingBalancesUser[j] = _token.balanceOf(address(user1));
        }

        // Redeem
        vm.startPrank(user1);
        vm.startSnapshotGas(redeemGasTag);
        folio.redeem(mintAmount / 2, user1, tokens, new uint256[](tokens.length));
        vm.stopSnapshotGas(redeemGasTag);

        // check balances
        assertEq(folio.balanceOf(user1), mintAmount / 2 - mintAmount / 2000, "wrong user1 balance");
        for (uint256 j = 0; j < tokens.length; j++) {
            IERC20 _token = IERC20(tokens[j]);

            uint256 tolerance = (p.decimals > 18) ? 10 ** (p.decimals - 18) : 1;

            assertApproxEqAbs(
                _token.balanceOf(address(folio)),
                startingBalancesFolio[j] - (amounts[j] / 2),
                tolerance,
                "wrong folio token balance"
            );

            assertApproxEqAbs(
                _token.balanceOf(user1),
                startingBalancesUser[j] + (amounts[j] / 2),
                tolerance,
                "wrong user token balance"
            );
        }
        vm.stopPrank();
    }

    function run_trading_scenario(TradingTestParams memory p) public {
        IERC20 sell = deployCoin("Sell Token", "SELL", p.sellDecimals);
        IERC20 buy = deployCoin("Buy Token", "BUY", p.buyDecimals);

        // Create and mint tokens
        address[] memory tokens = new address[](1);
        tokens[0] = address(sell);
        uint256[] memory amounts = new uint256[](1);
        amounts[0] = p.sellAmount;

        mintTokens(tokens[0], getActors(), amounts[0]);

        // deploy folio
        uint256 initialSupply = p.sellAmount;
        uint256 folioFee = MAX_FOLIO_FEE;
        IFolio.FeeRecipient[] memory recipients = new IFolio.FeeRecipient[](2);
        recipients[0] = IFolio.FeeRecipient(owner, 0.9e18);
        recipients[1] = IFolio.FeeRecipient(feeReceiver, 0.1e18);
        _deployTestFolio(tokens, amounts, initialSupply, folioFee, 0, recipients);

        // approveTrade
        vm.prank(dao);
        folio.approveTrade(0, sell, buy, FULL_SELL, FULL_BUY, IFolio.Prices(0, 0), MAX_TTL);

        // openTrade
        vm.prank(tradeLauncher);
        uint256 endPrice = p.price / MAX_PRICE_RANGE;
        folio.openTrade(0, 0, MAX_RATE, p.price, endPrice > p.price ? endPrice : p.price);

        // sellAmount will be up to 1e36
        // buyAmount will be up to 1e54 and down to 1

<<<<<<< HEAD
        (, , , , , , uint256 start, uint256 end, ) = folio.trades(0);
=======
        (, , , , , , , , uint256 start, uint256 end, ) = folio.trades(0);
>>>>>>> 0e8183ab

        uint256 sellAmount = folio.lot(0, start);
        // getBid should work at both ends of auction
        uint256 highBuyAmount = folio.getBid(0, start, sellAmount); // should not revert
        assertLe(folio.getBid(0, start + 1, sellAmount), highBuyAmount, "buyAmount should be non-increasing");

        sellAmount = folio.lot(0, end);
        uint256 buyAmount = folio.getBid(0, end, sellAmount); // should not revert
        assertGt(buyAmount, 0, "lot is free");
        assertGe(folio.getBid(0, end - 1, sellAmount), buyAmount, "buyAmount should be non-increasing");

        // mint buy tokens to user1 and bid
        vm.warp(end);
        deal(address(buy), address(user1), buyAmount, true);
        vm.startPrank(user1);
        buy.approve(address(folio), buyAmount);
        folio.bid(0, sellAmount, buyAmount, false, bytes(""));
        vm.stopPrank();

        // check bal differences
        assertEq(sell.balanceOf(address(folio)), 0, "wrong sell bal");
        assertEq(buy.balanceOf(address(folio)), buyAmount, "wrong buy bal");
    }

    function run_fees_scenario(FeeTestParams memory p) public {
        // Create folio (tokens and decimals not relevant)
        address[] memory tokens = new address[](3);
        tokens[0] = address(USDC);
        tokens[1] = address(DAI);
        tokens[2] = address(MEME);
        uint256[] memory amounts = new uint256[](tokens.length);
        for (uint256 j = 0; j < tokens.length; j++) {
            amounts[j] = p.amount;
            mintTokens(tokens[j], getActors(), amounts[j]);
        }
        uint256 initialSupply = p.amount * 1e18;

        // Populate recipients
        IFolio.FeeRecipient[] memory recipients = new IFolio.FeeRecipient[](p.numFeeRecipients);
        uint96 feeReceiverShare = 1e18 / uint96(p.numFeeRecipients);
        for (uint256 i = 0; i < p.numFeeRecipients; i++) {
            recipients[i] = IFolio.FeeRecipient(address(uint160(i + 1)), feeReceiverShare);
        }
        _deployTestFolio(tokens, amounts, initialSupply, p.folioFee, 0, recipients);

        // set dao fee
        daoFeeRegistry.setTokenFeeNumerator(address(folio), p.daoFee);

        // fast forward, accumulate fees
        vm.warp(block.timestamp + p.timeLapse);
        vm.roll(block.number + 1000);
        uint256 pendingFeeShares = folio.getPendingFeeShares();
        folio.distributeFees();

        // check receipient balances
        (, uint256 daoFeeNumerator, uint256 daoFeeDenominator) = daoFeeRegistry.getFeeDetails(address(folio));
        uint256 expectedDaoShares = (pendingFeeShares * daoFeeNumerator + daoFeeDenominator - 1) / daoFeeDenominator;

        assertApproxEqAbs(folio.balanceOf(address(dao)), expectedDaoShares, p.numFeeRecipients, "wrong dao shares");

        uint256 remainingShares = pendingFeeShares - expectedDaoShares;
        for (uint256 i = 0; i < recipients.length; i++) {
            assertEq(
                folio.balanceOf(recipients[i].recipient),
                (remainingShares * feeReceiverShare) / 1e18,
                "wrong receiver shares"
            );
        }
    }
}<|MERGE_RESOLUTION|>--- conflicted
+++ resolved
@@ -231,11 +231,7 @@
         // sellAmount will be up to 1e36
         // buyAmount will be up to 1e54 and down to 1
 
-<<<<<<< HEAD
-        (, , , , , , uint256 start, uint256 end, ) = folio.trades(0);
-=======
         (, , , , , , , , uint256 start, uint256 end, ) = folio.trades(0);
->>>>>>> 0e8183ab
 
         uint256 sellAmount = folio.lot(0, start);
         // getBid should work at both ends of auction

--- conflicted
+++ resolved
@@ -43,11 +43,7 @@
             votingToken,
             1 days,
             1 weeks,
-<<<<<<< HEAD
             1e16 /* 1% proposal threshold */,
-=======
-            0.01e18 /* 1% proposal threshold */,
->>>>>>> 1cd07368
             4,
             1 days
         );
@@ -67,7 +63,7 @@
     }
 
     function test_tradingGovernorConfiguration() public {
-        (Governance tradingGovernor, TimelockController tradingTimelock) = _deployTestGovernance(
+        (FolioGovernor tradingGovernor, TimelockController tradingTimelock) = _deployTestGovernance(
             votingToken,
             1 seconds,
             30 minutes,

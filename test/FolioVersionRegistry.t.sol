// SPDX-License-Identifier: MIT
pragma solidity 0.8.28;

import { IFolio } from "contracts/interfaces/IFolio.sol";
import { IFolioDeployer } from "@interfaces/IFolioDeployer.sol";
import { FolioDeployerV2 } from "./utils/upgrades/FolioDeployerV2.sol";
import { IFolioVersionRegistry } from "contracts/interfaces/IFolioVersionRegistry.sol";
import { FolioVersionRegistry } from "contracts/folio/FolioVersionRegistry.sol";
import "./base/BaseTest.sol";

contract FolioVersionRegistryTest is BaseTest {
    function test_constructor() public {
        FolioVersionRegistry folioVersionRegistry = new FolioVersionRegistry(IRoleRegistry(address(roleRegistry)));
        assertEq(address(folioVersionRegistry.roleRegistry()), address(roleRegistry));

        // getLatestVersion() reverts until a version is registered
        vm.expectRevert();
        folioVersionRegistry.getLatestVersion();
    }

    function test_cannotCreateVersionRegistryWithInvalidRoleRegistry() public {
        vm.expectRevert(IFolioVersionRegistry.VersionRegistry__ZeroAddress.selector);
        new FolioVersionRegistry(IRoleRegistry(address(0)));
    }

    function test_getLatestVersion() public view {
        (bytes32 versionHash, string memory version, IFolioDeployer regfolioDeployer, bool deprecated) = versionRegistry
            .getLatestVersion();

        assertEq(versionHash, keccak256("1.0.0"));
        assertEq(version, "1.0.0");
        assertEq(address(regfolioDeployer), address(folioDeployer));
        assertEq(deprecated, false);
    }

    function test_getImplementationForVersion() public {
        address impl = versionRegistry.getImplementationForVersion(keccak256("1.0.0"));
        assertEq(impl, folioDeployer.folioImplementation());

        // reverts if version is not registered
        vm.expectRevert();
        versionRegistry.getImplementationForVersion(keccak256("2.0.0"));
    }

    function test_registerVersion() public {
        // deploy and register new factory with new version
<<<<<<< HEAD
        FolioDeployer newFactoryV2 = new FolioDeployerV2(address(daoFeeRegistry), address(versionRegistry));
=======
        FolioDeployer newFactoryV2 = new FolioDeployerV2(
            address(daoFeeRegistry),
            address(versionRegistry),
            governorImplementation,
            timelockImplementation
        );
        vm.expectEmit(true, true, false, true);
        emit IFolioVersionRegistry.VersionRegistered(keccak256("2.0.0"), newFactoryV2);
>>>>>>> 6d23722d
        versionRegistry.registerVersion(newFactoryV2);

        // get implementation for new version
        address impl = versionRegistry.getImplementationForVersion(keccak256("2.0.0"));
        assertEq(impl, newFactoryV2.folioImplementation());

        // Retrieves the latest version
        (bytes32 versionHash, string memory version, IFolioDeployer regfolioDeployer, bool deprecated) = versionRegistry
            .getLatestVersion();
        assertEq(versionHash, keccak256("2.0.0"));
        assertEq(version, "2.0.0");
        assertEq(address(regfolioDeployer), address(newFactoryV2));
        assertEq(deprecated, false);
    }

    function test_cannotRegisterExistingVersion() public {
        // attempt to re-register
        vm.expectRevert(abi.encodeWithSelector(IFolioVersionRegistry.VersionRegistry__InvalidRegistration.selector));
        versionRegistry.registerVersion(folioDeployer);

        // attempt to register new factory with same version
<<<<<<< HEAD
        FolioDeployer newFactory = new FolioDeployer(address(daoFeeRegistry), address(versionRegistry));
=======
        FolioDeployer newFactory = new FolioDeployer(
            address(daoFeeRegistry),
            address(versionRegistry),
            governorImplementation,
            timelockImplementation
        );
>>>>>>> 6d23722d
        vm.expectRevert(abi.encodeWithSelector(IFolioVersionRegistry.VersionRegistry__InvalidRegistration.selector));
        versionRegistry.registerVersion(newFactory);
    }

    function test_cannotRegisterVersionIfNotOwner() public {
<<<<<<< HEAD
        FolioDeployer newFactoryV2 = new FolioDeployerV2(address(daoFeeRegistry), address(versionRegistry));
=======
        FolioDeployer newFactoryV2 = new FolioDeployerV2(
            address(daoFeeRegistry),
            address(versionRegistry),
            governorImplementation,
            timelockImplementation
        );
>>>>>>> 6d23722d

        vm.prank(user1);
        vm.expectRevert(IFolioVersionRegistry.VersionRegistry__InvalidCaller.selector);
        versionRegistry.registerVersion(newFactoryV2);
    }

    function test_cannotRegisterVersionWithZeroAddress() public {
        vm.expectRevert(IFolioVersionRegistry.VersionRegistry__ZeroAddress.selector);
        versionRegistry.registerVersion(IFolioDeployer(address(0)));
    }

    function test_deprecateVersion() public {
        // get latest version
        (bytes32 versionHash, string memory version, IFolioDeployer regfolioDeployer, bool deprecated) = versionRegistry
            .getLatestVersion();
        assertEq(versionHash, keccak256("1.0.0"));
        assertEq(version, "1.0.0");
        assertEq(address(regfolioDeployer), address(folioDeployer));
        assertEq(deprecated, false);

        // deprecate version
        vm.expectEmit(true, false, false, true);
        emit IFolioVersionRegistry.VersionDeprecated(keccak256("1.0.0"));
        versionRegistry.deprecateVersion(keccak256("1.0.0"));

        // now its deprecated
        (versionHash, version, regfolioDeployer, deprecated) = versionRegistry.getLatestVersion();
        assertEq(versionHash, keccak256("1.0.0"));
        assertEq(version, "1.0.0");
        assertEq(address(regfolioDeployer), address(folioDeployer));
        assertEq(deprecated, true);
    }

    function test_cannotDeprecateVersionAlreadyDeprecated() public {
        // deprecate version
        versionRegistry.deprecateVersion(keccak256("1.0.0"));

        // now its deprecated
        (bytes32 versionHash, string memory version, IFolioDeployer regfolioDeployer, bool deprecated) = versionRegistry
            .getLatestVersion();
        assertEq(versionHash, keccak256("1.0.0"));
        assertEq(version, "1.0.0");
        assertEq(address(regfolioDeployer), address(folioDeployer));
        assertEq(deprecated, true);

        // attempt to deprecate version again
        vm.expectRevert(abi.encodeWithSelector(IFolioVersionRegistry.VersionRegistry__AlreadyDeprecated.selector));
        versionRegistry.deprecateVersion(keccak256("1.0.0"));
    }

    function test_cannotDeprecateVersionIfNotOwner() public {
        vm.prank(user1);
        vm.expectRevert(IFolioVersionRegistry.VersionRegistry__InvalidCaller.selector);
        versionRegistry.deprecateVersion(keccak256("1.0.0"));
    }
}<|MERGE_RESOLUTION|>--- conflicted
+++ resolved
@@ -44,9 +44,6 @@
 
     function test_registerVersion() public {
         // deploy and register new factory with new version
-<<<<<<< HEAD
-        FolioDeployer newFactoryV2 = new FolioDeployerV2(address(daoFeeRegistry), address(versionRegistry));
-=======
         FolioDeployer newFactoryV2 = new FolioDeployerV2(
             address(daoFeeRegistry),
             address(versionRegistry),
@@ -55,7 +52,6 @@
         );
         vm.expectEmit(true, true, false, true);
         emit IFolioVersionRegistry.VersionRegistered(keccak256("2.0.0"), newFactoryV2);
->>>>>>> 6d23722d
         versionRegistry.registerVersion(newFactoryV2);
 
         // get implementation for new version
@@ -77,31 +73,23 @@
         versionRegistry.registerVersion(folioDeployer);
 
         // attempt to register new factory with same version
-<<<<<<< HEAD
-        FolioDeployer newFactory = new FolioDeployer(address(daoFeeRegistry), address(versionRegistry));
-=======
         FolioDeployer newFactory = new FolioDeployer(
             address(daoFeeRegistry),
             address(versionRegistry),
             governorImplementation,
             timelockImplementation
         );
->>>>>>> 6d23722d
         vm.expectRevert(abi.encodeWithSelector(IFolioVersionRegistry.VersionRegistry__InvalidRegistration.selector));
         versionRegistry.registerVersion(newFactory);
     }
 
     function test_cannotRegisterVersionIfNotOwner() public {
-<<<<<<< HEAD
-        FolioDeployer newFactoryV2 = new FolioDeployerV2(address(daoFeeRegistry), address(versionRegistry));
-=======
         FolioDeployer newFactoryV2 = new FolioDeployerV2(
             address(daoFeeRegistry),
             address(versionRegistry),
             governorImplementation,
             timelockImplementation
         );
->>>>>>> 6d23722d
 
         vm.prank(user1);
         vm.expectRevert(IFolioVersionRegistry.VersionRegistry__InvalidCaller.selector);

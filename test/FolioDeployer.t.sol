// SPDX-License-Identifier: MIT
pragma solidity 0.8.28;

import { TimelockController } from "@openzeppelin/contracts/governance/TimelockController.sol";
import { IVotes } from "@openzeppelin/contracts/governance/utils/IVotes.sol";
import { IFolio } from "contracts/interfaces/IFolio.sol";
import { MAX_AUCTION_LENGTH, MAX_AUCTION_DELAY, MAX_TVL_FEE, MAX_MINT_FEE } from "contracts/Folio.sol";
import { FolioDeployer, IFolioDeployer } from "@deployer/FolioDeployer.sol";
import { IGovernanceDeployer } from "@interfaces/IGovernanceDeployer.sol";
import { FolioGovernor } from "@gov/FolioGovernor.sol";
import { StakingVault } from "@staking/StakingVault.sol";
import "./base/BaseTest.sol";

contract FolioDeployerTest is BaseTest {
    uint256 internal constant INITIAL_SUPPLY = D18_TOKEN_10K;
<<<<<<< HEAD
    uint256 internal constant MAX_FOLIO_FEE_PER_SECOND = 3340960028; // D18{1/s} 50% annually, per second
=======
    uint256 internal constant MAX_TVL_FEE_PER_SECOND = 21979552667; // D18{1/s} 50% annually, per second
>>>>>>> c5846b47

    function test_constructor() public view {
        assertEq(address(folioDeployer.daoFeeRegistry()), address(daoFeeRegistry));
        assertNotEq(address(folioDeployer.folioImplementation()), address(0));
        assertEq(address(folioDeployer.governanceDeployer()), address(governanceDeployer));
    }

    function test_createFolio() public {
        address[] memory tokens = new address[](2);
        tokens[0] = address(USDC);
        tokens[1] = address(DAI);
        uint256[] memory amounts = new uint256[](2);
        amounts[0] = D6_TOKEN_10K;
        amounts[1] = D18_TOKEN_10K;
        IFolio.FeeRecipient[] memory recipients = new IFolio.FeeRecipient[](2);
        recipients[0] = IFolio.FeeRecipient(owner, 0.9e18);
        recipients[1] = IFolio.FeeRecipient(feeReceiver, 0.1e18);

        vm.startPrank(owner);
        USDC.approve(address(folioDeployer), type(uint256).max);
        DAI.approve(address(folioDeployer), type(uint256).max);
        vm.startSnapshotGas("deployFolio()");
        (folio, proxyAdmin) = createFolio(
            tokens,
            amounts,
            INITIAL_SUPPLY,
            MAX_AUCTION_DELAY,
            MAX_AUCTION_LENGTH,
            recipients,
            MAX_TVL_FEE,
            MAX_MINT_FEE,
            owner,
            dao,
            auctionLauncher
        );
        vm.stopSnapshotGas();
        vm.stopPrank();
        assertEq(folio.name(), "Test Folio", "wrong name");
        assertEq(folio.symbol(), "TFOLIO", "wrong symbol");
        assertEq(folio.decimals(), 18, "wrong decimals");
        assertEq(folio.auctionLength(), MAX_AUCTION_LENGTH, "wrong auction length");
        assertEq(folio.totalSupply(), 1e18 * 10000, "wrong total supply");
        assertEq(folio.balanceOf(owner), 1e18 * 10000, "wrong owner balance");
        (address[] memory _assets, ) = folio.totalAssets();
        assertEq(_assets.length, 2, "wrong assets length");
        assertEq(_assets[0], address(USDC), "wrong first asset");
        assertEq(_assets[1], address(DAI), "wrong second asset");
        assertEq(USDC.balanceOf(address(folio)), D6_TOKEN_10K, "wrong folio usdc balance");
        assertEq(DAI.balanceOf(address(folio)), D18_TOKEN_10K, "wrong folio dai balance");
        assertEq(folio.tvlFee(), MAX_TVL_FEE_PER_SECOND, "wrong tvl fee");
        (address r1, uint256 bps1) = folio.feeRecipients(0);
        assertEq(r1, owner, "wrong first recipient");
        assertEq(bps1, 0.9e18, "wrong first recipient bps");
        (address r2, uint256 bps2) = folio.feeRecipients(1);
        assertEq(r2, feeReceiver, "wrong second recipient");
        assertEq(bps2, 0.1e18, "wrong second recipient bps");

        assertTrue(folio.hasRole(folio.DEFAULT_ADMIN_ROLE(), owner), "wrong admin role");

        assertTrue(folio.hasRole(folio.AUCTION_APPROVER(), dao), "wrong auction approver role");

        assertTrue(folio.hasRole(folio.AUCTION_LAUNCHER(), auctionLauncher), "wrong auction launcher role");

        assertTrue(folio.hasRole(folio.BRAND_MANAGER(), owner), "wrong brand manager role");
    }

    function test_cannotCreateFolioWithLengthMismatch() public {
        address[] memory tokens = new address[](2);
        tokens[0] = address(USDC);
        tokens[1] = address(DAI);
        uint256[] memory amounts = new uint256[](1);
        amounts[0] = D6_TOKEN_10K;
        IFolio.FeeRecipient[] memory recipients = new IFolio.FeeRecipient[](2);
        recipients[0] = IFolio.FeeRecipient(owner, 0.9e18);
        recipients[1] = IFolio.FeeRecipient(feeReceiver, 0.1e18);

        vm.startPrank(owner);
        USDC.approve(address(folioDeployer), type(uint256).max);
        DAI.approve(address(folioDeployer), type(uint256).max);
        vm.expectRevert(IFolioDeployer.FolioDeployer__LengthMismatch.selector);

        createFolio(
            tokens,
            amounts,
            INITIAL_SUPPLY,
            MAX_AUCTION_DELAY,
            MAX_AUCTION_LENGTH,
            recipients,
            MAX_TVL_FEE,
            0,
            owner,
            dao,
            auctionLauncher
        );
        vm.stopPrank();
    }

    function test_cannotCreateFolioWithNoAssets() public {
        address[] memory tokens = new address[](0);
        uint256[] memory amounts = new uint256[](0);
        IFolio.FeeRecipient[] memory recipients = new IFolio.FeeRecipient[](2);
        recipients[0] = IFolio.FeeRecipient(owner, 0.9e18);
        recipients[1] = IFolio.FeeRecipient(feeReceiver, 0.1e18);

        vm.startPrank(owner);
        vm.expectRevert(IFolio.Folio__EmptyAssets.selector);
        createFolio(
            tokens,
            amounts,
            1,
            MAX_AUCTION_DELAY,
            MAX_AUCTION_LENGTH,
            recipients,
            MAX_TVL_FEE,
            0,
            owner,
            dao,
            auctionLauncher
        );
        vm.stopPrank();
    }

    function test_cannotCreateFolioWithInvalidAsset() public {
        address[] memory tokens = new address[](2);
        tokens[0] = address(USDC);
        tokens[1] = address(0); // invalid
        uint256[] memory amounts = new uint256[](2);
        amounts[0] = D6_TOKEN_10K;
        amounts[1] = D18_TOKEN_10K;
        IFolio.FeeRecipient[] memory recipients = new IFolio.FeeRecipient[](2);
        recipients[0] = IFolio.FeeRecipient(owner, 0.9e18);
        recipients[1] = IFolio.FeeRecipient(feeReceiver, 0.1e18);

        vm.startPrank(owner);
        USDC.approve(address(folioDeployer), type(uint256).max);
        vm.expectRevert(); // when trying to transfer tokens
        createFolio(
            tokens,
            amounts,
            INITIAL_SUPPLY,
            MAX_AUCTION_DELAY,
            MAX_AUCTION_LENGTH,
            recipients,
            MAX_TVL_FEE,
            0,
            owner,
            dao,
            auctionLauncher
        );
        vm.stopPrank();
    }

    function test_cannotCreateFolioWithZeroAmount() public {
        address[] memory tokens = new address[](2);
        tokens[0] = address(USDC);
        tokens[1] = address(DAI);
        uint256[] memory amounts = new uint256[](2);
        amounts[0] = D6_TOKEN_10K;
        amounts[1] = 0;
        IFolio.FeeRecipient[] memory recipients = new IFolio.FeeRecipient[](2);
        recipients[0] = IFolio.FeeRecipient(owner, 0.9e18);
        recipients[1] = IFolio.FeeRecipient(feeReceiver, 0.1e18);

        vm.startPrank(owner);
        USDC.approve(address(folioDeployer), type(uint256).max);
        vm.expectRevert(abi.encodeWithSelector(IFolio.Folio__InvalidAssetAmount.selector, address(DAI)));
        createFolio(
            tokens,
            amounts,
            INITIAL_SUPPLY,
            MAX_AUCTION_DELAY,
            MAX_AUCTION_LENGTH,
            recipients,
            MAX_TVL_FEE,
            0,
            owner,
            dao,
            auctionLauncher
        );
        vm.stopPrank();
    }

    function test_cannotCreateFolioWithNoApprovalOrBalance() public {
        address[] memory tokens = new address[](1);
        tokens[0] = address(USDC);
        uint256[] memory amounts = new uint256[](1);
        amounts[0] = D6_TOKEN_10K;
        IFolio.FeeRecipient[] memory recipients = new IFolio.FeeRecipient[](2);
        recipients[0] = IFolio.FeeRecipient(owner, 0.9e18);
        recipients[1] = IFolio.FeeRecipient(feeReceiver, 0.1e18);

        vm.startPrank(owner);
        vm.expectRevert(); // no approval
        createFolio(
            tokens,
            amounts,
            INITIAL_SUPPLY,
            MAX_AUCTION_DELAY,
            MAX_AUCTION_LENGTH,
            recipients,
            100,
            0,
            owner,
            dao,
            auctionLauncher
        );
        vm.stopPrank();

        // with approval but no balance
        vm.startPrank(user1);
        USDC.transfer(owner, USDC.balanceOf(user1));
        USDC.approve(address(folioDeployer), type(uint256).max);
        vm.expectRevert(); // no balance
        createFolio(
            tokens,
            amounts,
            INITIAL_SUPPLY,
            MAX_AUCTION_DELAY,
            MAX_AUCTION_LENGTH,
            recipients,
            MAX_TVL_FEE,
            0,
            owner,
            dao,
            auctionLauncher
        );
        vm.stopPrank();
    }

    function test_cannotCreateFolioWithInvalidAuctionLength() public {
        address[] memory tokens = new address[](1);
        tokens[0] = address(USDC);
        uint256[] memory amounts = new uint256[](1);
        amounts[0] = D6_TOKEN_10K;
        IFolio.FeeRecipient[] memory recipients = new IFolio.FeeRecipient[](2);
        recipients[0] = IFolio.FeeRecipient(owner, 0.9e18);
        recipients[1] = IFolio.FeeRecipient(feeReceiver, 0.1e18);

        vm.startPrank(owner);
        USDC.approve(address(folioDeployer), type(uint256).max);

        vm.expectRevert(IFolio.Folio__InvalidAuctionLength.selector); // below min
        createFolio(
            tokens,
            amounts,
            INITIAL_SUPPLY,
            MAX_AUCTION_DELAY,
            1,
            recipients,
            MAX_TVL_FEE,
            0,
            owner,
            dao,
            auctionLauncher
        );

        vm.expectRevert(IFolio.Folio__InvalidAuctionLength.selector); // above max
        createFolio(
            tokens,
            amounts,
            INITIAL_SUPPLY,
            MAX_AUCTION_DELAY,
            MAX_AUCTION_LENGTH + 1,
            recipients,
            MAX_TVL_FEE,
            0,
            owner,
            dao,
            auctionLauncher
        );

        vm.stopPrank();
    }

    function test_cannotCreateFolioWithInvalidAuctionDelay() public {
        address[] memory tokens = new address[](1);
        tokens[0] = address(USDC);
        uint256[] memory amounts = new uint256[](1);
        amounts[0] = D6_TOKEN_10K;
        IFolio.FeeRecipient[] memory recipients = new IFolio.FeeRecipient[](2);
        recipients[0] = IFolio.FeeRecipient(owner, 0.9e18);
        recipients[1] = IFolio.FeeRecipient(feeReceiver, 0.1e18);

        vm.startPrank(owner);
        USDC.approve(address(folioDeployer), type(uint256).max);

        vm.expectRevert(IFolio.Folio__InvalidAuctionDelay.selector); // above max
        createFolio(
            tokens,
            amounts,
            INITIAL_SUPPLY,
            MAX_AUCTION_DELAY + 1,
            MAX_AUCTION_LENGTH,
            recipients,
            MAX_TVL_FEE,
            0,
            owner,
            dao,
            auctionLauncher
        );

        vm.stopPrank();
    }

    function test_createGovernedFolio() public {
        // Deploy Community Governor

        (StakingVault stToken, , ) = governanceDeployer.deployGovernedStakingToken(
            "Test Staked MEME Token",
            "STKMEME",
            MEME,
            IGovernanceDeployer.GovParams(1 days, 1 weeks, 0.01e18, 4, 1 days, user1)
        );

        // Deploy Governed Folio

        address[] memory tokens = new address[](2);
        tokens[0] = address(USDC);
        tokens[1] = address(DAI);
        uint256[] memory amounts = new uint256[](2);
        amounts[0] = D6_TOKEN_10K;
        amounts[1] = D18_TOKEN_10K;
        IFolio.FeeRecipient[] memory recipients = new IFolio.FeeRecipient[](2);
        recipients[0] = IFolio.FeeRecipient(owner, 0.9e18);
        recipients[1] = IFolio.FeeRecipient(feeReceiver, 0.1e18);

        vm.startPrank(owner);
        USDC.approve(address(folioDeployer), type(uint256).max);
        DAI.approve(address(folioDeployer), type(uint256).max);

        address[] memory auctionLaunchers = new address[](1);
        auctionLaunchers[0] = auctionLauncher;

        vm.startSnapshotGas("deployGovernedFolio");
        address _folioAdmin;
        address _ownerGovernor;
        address _tradingGovernor;

        (folio, _folioAdmin, _ownerGovernor, , _tradingGovernor, ) = folioDeployer.deployGovernedFolio(
            stToken,
            IFolio.FolioBasicDetails({
                name: "Test Folio",
                symbol: "TFOLIO",
                assets: tokens,
                amounts: amounts,
                initialShares: INITIAL_SUPPLY
            }),
            IFolio.FolioAdditionalDetails({
                auctionDelay: MAX_AUCTION_DELAY,
                auctionLength: MAX_AUCTION_LENGTH,
                feeRecipients: recipients,
                tvlFee: MAX_TVL_FEE,
                mintFee: MAX_MINT_FEE,
                mandate: "mandate"
            }),
            IGovernanceDeployer.GovParams(2 seconds, 2 weeks, 0.02e18, 8, 2 days, user2),
            IGovernanceDeployer.GovParams(1 seconds, 1 weeks, 0.01e18, 4, 1 days, user1),
            IGovernanceDeployer.GovRoles(new address[](0), auctionLaunchers, new address[](0))
        );
        vm.stopSnapshotGas("deployGovernedFolio()");
        vm.stopPrank();
        proxyAdmin = FolioProxyAdmin(_folioAdmin);

        // Check Folio

        assertEq(folio.symbol(), "TFOLIO", "wrong symbol");
        assertEq(folio.decimals(), 18, "wrong decimals");
        assertEq(folio.auctionLength(), MAX_AUCTION_LENGTH, "wrong auction length");
        assertEq(folio.totalSupply(), 1e18 * 10000, "wrong total supply");
        assertEq(folio.balanceOf(owner), 1e18 * 10000, "wrong owner balance");
        (address[] memory _assets, ) = folio.totalAssets();
        assertEq(_assets.length, 2, "wrong assets length");
        assertEq(_assets[0], address(USDC), "wrong first asset");
        assertEq(_assets[1], address(DAI), "wrong second asset");
        assertEq(USDC.balanceOf(address(folio)), D6_TOKEN_10K, "wrong folio usdc balance");
        assertEq(DAI.balanceOf(address(folio)), D18_TOKEN_10K, "wrong folio dai balance");
        assertEq(folio.tvlFee(), MAX_TVL_FEE_PER_SECOND, "wrong folio fee");
        (address r1, uint256 bps1) = folio.feeRecipients(0);
        assertEq(r1, owner, "wrong first recipient");
        assertEq(bps1, 0.9e18, "wrong first recipient bps");
        (address r2, uint256 bps2) = folio.feeRecipients(1);
        assertEq(r2, feeReceiver, "wrong second recipient");
        assertEq(bps2, 0.1e18, "wrong second recipient bps");

        // Check owner governor + owner timelock
        vm.startPrank(user1);
        MEME.approve(address(stToken), type(uint256).max);
        stToken.deposit(D18_TOKEN_1, user1);
        vm.stopPrank();
        vm.warp(block.timestamp + 1);

        FolioGovernor ownerGovernor = FolioGovernor(payable(_ownerGovernor));
        TimelockController ownerTimelock = TimelockController(payable(ownerGovernor.timelock()));
        assertEq(ownerGovernor.votingDelay(), 2 seconds, "wrong voting delay");
        assertEq(ownerGovernor.votingPeriod(), 2 weeks, "wrong voting period");
        assertEq(ownerGovernor.proposalThreshold(), 0.02e18, "wrong proposal threshold");
        assertEq(ownerGovernor.quorumNumerator(), 8, "wrong quorum numerator");
        assertEq(ownerGovernor.quorumDenominator(), 100, "wrong quorum denominator");
        assertEq(ownerTimelock.getMinDelay(), 2 days, "wrong timelock min delay");
        assertTrue(
            ownerTimelock.hasRole(ownerTimelock.DEFAULT_ADMIN_ROLE(), address(ownerTimelock)),
            "wrong admin role"
        );
        assertFalse(ownerTimelock.hasRole(ownerTimelock.DEFAULT_ADMIN_ROLE(), _ownerGovernor), "wrong admin role");
        assertFalse(
            ownerTimelock.hasRole(ownerTimelock.DEFAULT_ADMIN_ROLE(), address(folioDeployer)),
            "wrong admin role"
        );
        assertFalse(ownerTimelock.hasRole(ownerTimelock.DEFAULT_ADMIN_ROLE(), _ownerGovernor), "wrong admin role");
        assertFalse(ownerTimelock.hasRole(ownerTimelock.DEFAULT_ADMIN_ROLE(), owner), "wrong admin role");
        assertFalse(ownerTimelock.hasRole(ownerTimelock.DEFAULT_ADMIN_ROLE(), user2), "wrong admin role");
        assertFalse(ownerTimelock.hasRole(ownerTimelock.PROPOSER_ROLE(), address(0)), "wrong proposer role");
        assertTrue(ownerTimelock.hasRole(ownerTimelock.PROPOSER_ROLE(), _ownerGovernor), "wrong proposer role");
        assertTrue(ownerTimelock.hasRole(ownerTimelock.EXECUTOR_ROLE(), _ownerGovernor), "wrong executor role");
        assertFalse(ownerTimelock.hasRole(ownerTimelock.EXECUTOR_ROLE(), address(0)), "wrong executor role");
        assertTrue(ownerTimelock.hasRole(ownerTimelock.CANCELLER_ROLE(), user2), "wrong canceler role");

        // Check rebalancing governor + trading timelock

        FolioGovernor tradingGovernor = FolioGovernor(payable(_tradingGovernor));
        TimelockController tradingTimelock = TimelockController(payable(tradingGovernor.timelock()));
        assertEq(tradingGovernor.votingDelay(), 1 seconds, "wrong voting delay");
        assertEq(tradingGovernor.votingPeriod(), 1 weeks, "wrong voting period");
        assertEq(tradingGovernor.proposalThreshold(), 0.01e18, "wrong proposal threshold");
        assertEq(tradingGovernor.quorumNumerator(), 4, "wrong quorum numerator");
        assertEq(tradingGovernor.quorumDenominator(), 100, "wrong quorum denominator");
        assertEq(tradingTimelock.getMinDelay(), 1 days, "wrong timelock min delay");
        assertTrue(
            tradingTimelock.hasRole(tradingTimelock.DEFAULT_ADMIN_ROLE(), address(tradingTimelock)),
            "wrong admin role"
        );
        assertFalse(
            tradingTimelock.hasRole(tradingTimelock.DEFAULT_ADMIN_ROLE(), _tradingGovernor),
            "wrong admin role"
        );
        assertFalse(
            tradingTimelock.hasRole(tradingTimelock.DEFAULT_ADMIN_ROLE(), address(folioDeployer)),
            "wrong admin role"
        );
        assertFalse(tradingTimelock.hasRole(tradingTimelock.DEFAULT_ADMIN_ROLE(), owner), "wrong admin role");
        assertFalse(tradingTimelock.hasRole(tradingTimelock.DEFAULT_ADMIN_ROLE(), user1), "wrong admin role");
        assertFalse(tradingTimelock.hasRole(tradingTimelock.PROPOSER_ROLE(), address(0)), "wrong proposer role");
        assertTrue(tradingTimelock.hasRole(tradingTimelock.PROPOSER_ROLE(), _tradingGovernor), "wrong proposer role");
        assertTrue(tradingTimelock.hasRole(tradingTimelock.EXECUTOR_ROLE(), _tradingGovernor), "wrong executor role");
        assertFalse(tradingTimelock.hasRole(tradingTimelock.EXECUTOR_ROLE(), address(0)), "wrong executor role");
        assertTrue(tradingTimelock.hasRole(tradingTimelock.CANCELLER_ROLE(), user1), "wrong canceler role");

        // Check auction approver is properly set
        assertTrue(folio.hasRole(folio.AUCTION_APPROVER(), address(tradingTimelock)), "wrong auction approver role");
    }

    function test_createGovernedFolio_withExistingAuctionApprover() public {
        // Deploy Community Governor

        (StakingVault stToken, , ) = governanceDeployer.deployGovernedStakingToken(
            "Test Staked MEME Token",
            "STKMEME",
            MEME,
            IGovernanceDeployer.GovParams(1 days, 1 weeks, 0.01e18, 4, 1 days, user1)
        );

        // Deploy Governed Folio

        address[] memory tokens = new address[](2);
        tokens[0] = address(USDC);
        tokens[1] = address(DAI);
        uint256[] memory amounts = new uint256[](2);
        amounts[0] = D6_TOKEN_10K;
        amounts[1] = D18_TOKEN_10K;
        IFolio.FeeRecipient[] memory recipients = new IFolio.FeeRecipient[](2);
        recipients[0] = IFolio.FeeRecipient(owner, 0.9e18);
        recipients[1] = IFolio.FeeRecipient(feeReceiver, 0.1e18);

        vm.startPrank(owner);
        USDC.approve(address(folioDeployer), type(uint256).max);
        DAI.approve(address(folioDeployer), type(uint256).max);

        address[] memory auctionApprovers = new address[](1);
        auctionApprovers[0] = dao;

        address[] memory auctionLaunchers = new address[](1);
        auctionLaunchers[0] = auctionLauncher;

        vm.startSnapshotGas("deployGovernedFolio");
        address _folioAdmin;
        address _ownerGovernor;
        (folio, _folioAdmin, _ownerGovernor, , , ) = folioDeployer.deployGovernedFolio(
            stToken,
            IFolio.FolioBasicDetails({
                name: "Test Folio",
                symbol: "TFOLIO",
                assets: tokens,
                amounts: amounts,
                initialShares: INITIAL_SUPPLY
            }),
            IFolio.FolioAdditionalDetails({
                auctionDelay: MAX_AUCTION_DELAY,
                auctionLength: MAX_AUCTION_LENGTH,
                feeRecipients: recipients,
                tvlFee: MAX_TVL_FEE,
                mintFee: MAX_MINT_FEE,
                mandate: "mandate"
            }),
            IGovernanceDeployer.GovParams(2 seconds, 2 weeks, 0.02e18, 8, 2 days, user2),
            IGovernanceDeployer.GovParams(1 seconds, 1 weeks, 0.01e18, 4, 1 days, user1),
            IGovernanceDeployer.GovRoles(auctionApprovers, auctionLaunchers, new address[](0))
        );
        vm.stopSnapshotGas("deployGovernedFolio()");
        vm.stopPrank();
        proxyAdmin = FolioProxyAdmin(_folioAdmin);

        // Check owner governor + owner timelock
        vm.startPrank(user1);
        MEME.approve(address(stToken), type(uint256).max);
        stToken.deposit(D18_TOKEN_1, user1);
        vm.stopPrank();
        vm.warp(block.timestamp + 1);

        FolioGovernor ownerGovernor = FolioGovernor(payable(_ownerGovernor));
        TimelockController ownerTimelock = TimelockController(payable(ownerGovernor.timelock()));
        assertEq(ownerGovernor.votingDelay(), 2 seconds, "wrong voting delay");
        assertEq(ownerGovernor.votingPeriod(), 2 weeks, "wrong voting period");
        assertEq(ownerGovernor.proposalThreshold(), 0.02e18, "wrong proposal threshold");
        assertEq(ownerGovernor.quorumNumerator(), 8, "wrong quorum numerator");
        assertEq(ownerGovernor.quorumDenominator(), 100, "wrong quorum denominator");
        assertEq(ownerTimelock.getMinDelay(), 2 days, "wrong timelock min delay");
        assertTrue(
            ownerTimelock.hasRole(ownerTimelock.DEFAULT_ADMIN_ROLE(), address(ownerTimelock)),
            "wrong admin role"
        );
        assertFalse(ownerTimelock.hasRole(ownerTimelock.DEFAULT_ADMIN_ROLE(), _ownerGovernor), "wrong admin role");
        assertFalse(
            ownerTimelock.hasRole(ownerTimelock.DEFAULT_ADMIN_ROLE(), address(folioDeployer)),
            "wrong admin role"
        );
        assertFalse(ownerTimelock.hasRole(ownerTimelock.DEFAULT_ADMIN_ROLE(), _ownerGovernor), "wrong admin role");
        assertFalse(ownerTimelock.hasRole(ownerTimelock.DEFAULT_ADMIN_ROLE(), owner), "wrong admin role");
        assertFalse(ownerTimelock.hasRole(ownerTimelock.DEFAULT_ADMIN_ROLE(), user2), "wrong admin role");
        assertFalse(ownerTimelock.hasRole(ownerTimelock.PROPOSER_ROLE(), address(0)), "wrong proposer role");
        assertTrue(ownerTimelock.hasRole(ownerTimelock.PROPOSER_ROLE(), _ownerGovernor), "wrong proposer role");
        assertTrue(ownerTimelock.hasRole(ownerTimelock.EXECUTOR_ROLE(), _ownerGovernor), "wrong executor role");
        assertFalse(ownerTimelock.hasRole(ownerTimelock.EXECUTOR_ROLE(), address(0)), "wrong executor role");
        assertTrue(ownerTimelock.hasRole(ownerTimelock.CANCELLER_ROLE(), user2), "wrong canceler role");

        // Check auction approver is properly set
        assertTrue(folio.hasRole(folio.AUCTION_APPROVER(), dao), "wrong auction approver role");
    }
}<|MERGE_RESOLUTION|>--- conflicted
+++ resolved
@@ -13,11 +13,7 @@
 
 contract FolioDeployerTest is BaseTest {
     uint256 internal constant INITIAL_SUPPLY = D18_TOKEN_10K;
-<<<<<<< HEAD
-    uint256 internal constant MAX_FOLIO_FEE_PER_SECOND = 3340960028; // D18{1/s} 50% annually, per second
-=======
-    uint256 internal constant MAX_TVL_FEE_PER_SECOND = 21979552667; // D18{1/s} 50% annually, per second
->>>>>>> c5846b47
+    uint256 internal constant MAX_TVL_FEE_PER_SECOND = 3340960028; // D18{1/s} 10% annually, per second
 
     function test_constructor() public view {
         assertEq(address(folioDeployer.daoFeeRegistry()), address(daoFeeRegistry));

--- conflicted
+++ resolved
@@ -72,12 +72,6 @@
 
     function _coreSetup() public {}
 
-<<<<<<< HEAD
-    function _testSetupBefore() public virtual {
-        roleRegistry = new RoleRegistry();
-        daoFeeRegistry = new FolioFeeRegistry(roleRegistry, dao);
-        folioFactory = new FolioFactory(address(daoFeeRegistry), address(0));
-=======
     function _testSetupBefore() public {
         roleRegistry = new MockRoleRegistry();
         daoFeeRegistry = new FolioDAOFeeRegistry(IRoleRegistry(address(roleRegistry)), dao);
@@ -87,19 +81,14 @@
         // register version
         versionRegistry.registerVersion(folioFactory);
 
->>>>>>> 19deed2e
         deployCoins();
         mintTokens();
         vm.warp(100);
         vm.roll(1);
     }
 
-<<<<<<< HEAD
-    function _testSetupAfter() public virtual {
-=======
     function _testSetupAfter() public {
         vm.label(address(priceCurator), "Price Curator");
->>>>>>> 19deed2e
         vm.label(address(dao), "DAO");
         vm.label(address(owner), "Owner");
         vm.label(address(user1), "User 1");

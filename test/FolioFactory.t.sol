--- conflicted
+++ resolved
@@ -2,13 +2,8 @@
 pragma solidity 0.8.28;
 
 import { IFolio } from "contracts/interfaces/IFolio.sol";
-<<<<<<< HEAD
-import { FolioFactory } from "contracts/deployer/FolioFactory.sol";
 import { MAX_AUCTION_LENGTH, MAX_TRADE_DELAY } from "contracts/Folio.sol";
-=======
 import { FolioFactory, IFolioFactory } from "contracts/deployer/FolioFactory.sol";
-import { MAX_AUCTION_LENGTH } from "contracts/Folio.sol";
->>>>>>> 1cd07368
 import "./base/BaseTest.sol";
 
 contract FolioFactoryTest is BaseTest {

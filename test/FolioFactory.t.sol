--- conflicted
+++ resolved
@@ -29,7 +29,7 @@
         vm.startPrank(owner);
         USDC.approve(address(folioFactory), type(uint256).max);
         DAI.approve(address(folioFactory), type(uint256).max);
-<<<<<<< HEAD
+        vm.recordLogs();
         IFolioFactory.FolioDeploymentInfo memory deploymentInfo = folioFactory.createFolio(
             "Test Folio",
             "TFOLIO",
@@ -41,27 +41,14 @@
             recipients,
             100,
             owner
-=======
-        vm.recordLogs();
-        folio = Folio(
-            folioFactory.createFolio(
-                "Test Folio",
-                "TFOLIO",
-                MAX_TRADE_DELAY,
-                MAX_AUCTION_LENGTH,
-                tokens,
-                amounts,
-                INITIAL_SUPPLY,
-                recipients,
-                100,
-                owner
-            )
->>>>>>> 09fbbb85
-        );
+        );
+
+        folio = Folio(deploymentInfo.folio);
+        proxyAdmin = FolioProxyAdmin(deploymentInfo.proxyAdmin);
         Vm.Log[] memory entries = vm.getRecordedLogs();
         assertEq(entries[entries.length - 1].topics[0], keccak256("FolioCreated(address,address)"));
         assertEq(address(uint160(uint256(entries[entries.length - 1].topics[1]))), address(folio));
-        // assertEq(address(uint160(uint256(entries[entries.length - 1].topics[2]))), address(folioAdmin));
+        assertEq(address(uint160(uint256(entries[entries.length - 1].topics[2]))), address(proxyAdmin));
 
         folio = Folio(deploymentInfo.folio);
         vm.stopPrank();

--- conflicted
+++ resolved
@@ -19,12 +19,8 @@
     "lint": "solhint --fix 'contracts/**/*.sol' 'script/**/*.sol'",
     "lint:check": "solhint 'contracts/**/*.sol' 'script/**/*.sol'",
     "compile": "forge compile",
-<<<<<<< HEAD
-    "test": "yarn test:core && yarn test:gauges",
     "test:extreme": "forge test --match-test extreme --memory-limit 536870912",
-=======
     "test": "forge test",
->>>>>>> 807d47e1
     "size": "forge compile --sizes",
     "coverage": "forge coverage --report lcov",
     "coverage:summary": "forge coverage --report summary",
